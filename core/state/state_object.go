// Copyright 2014 The go-ethereum Authors
// This file is part of the go-ethereum library.
//
// The go-ethereum library is free software: you can redistribute it and/or modify
// it under the terms of the GNU Lesser General Public License as published by
// the Free Software Foundation, either version 3 of the License, or
// (at your option) any later version.
//
// The go-ethereum library is distributed in the hope that it will be useful,
// but WITHOUT ANY WARRANTY; without even the implied warranty of
// MERCHANTABILITY or FITNESS FOR A PARTICULAR PURPOSE. See the
// GNU Lesser General Public License for more details.
//
// You should have received a copy of the GNU Lesser General Public License
// along with the go-ethereum library. If not, see <http://www.gnu.org/licenses/>.

package state

import (
	"bytes"
	"fmt"
	"io"
	"time"

	"github.com/ethereum/go-ethereum/common"
	"github.com/ethereum/go-ethereum/core/types"
	"github.com/ethereum/go-ethereum/crypto"
	"github.com/ethereum/go-ethereum/metrics"
	"github.com/ethereum/go-ethereum/rlp"
	"github.com/ethereum/go-ethereum/trie/trienode"
	"github.com/holiman/uint256"
)

type Code []byte

func (c Code) String() string {
	return string(c) //strings.Join(Disassemble(c), " ")
}

type Storage map[common.Hash]common.Hash

func (s Storage) String() (str string) {
	for key, value := range s {
		str += fmt.Sprintf("%X : %X\n", key, value)
	}
	return
}

func (s Storage) Copy() Storage {
	cpy := make(Storage, len(s))
	for key, value := range s {
		cpy[key] = value
	}
	return cpy
}

// stateObject represents an Ethereum account which is being modified.
//
// The usage pattern is as follows:
// - First you need to obtain a state object.
// - Account values as well as storages can be accessed and modified through the object.
// - Finally, call commit to return the changes of storage trie and update account data.
type stateObject struct {
	db       *StateDB
	address  common.Address      // address of ethereum account
	addrHash common.Hash         // hash of ethereum address of the account
	origin   *types.StateAccount // Account original data without any change applied, nil means it was not existent
	data     types.StateAccount  // Account data with all mutations applied in the scope of block

	// Write caches.
	trie Trie // storage trie, which becomes non-nil on first access
	code Code // contract bytecode, which gets set when code is loaded

	originStorage  Storage // Storage cache of original entries to dedup rewrites
	pendingStorage Storage // Storage entries that need to be flushed to disk, at the end of an entire block
	dirtyStorage   Storage // Storage entries that have been modified in the current transaction execution, reset for every transaction

	// Cache flags.
	dirtyCode bool // true if the code was updated

	// Flag whether the account was marked as self-destructed. The self-destructed account
	// is still accessible in the scope of same transaction.
	selfDestructed bool

	// Flag whether the account was marked as deleted. A self-destructed account
	// or an account that is considered as empty will be marked as deleted at
	// the end of transaction and no longer accessible anymore.
	deleted bool

	// Flag whether the object was created in the current transaction
	created bool
}

// empty returns whether the account is considered empty.
func (s *stateObject) empty() bool {
	return s.data.Nonce == 0 && s.data.Balance.IsZero() && bytes.Equal(s.data.CodeHash, types.EmptyCodeHash.Bytes())
}

// newObject creates a state object.
func newObject(db *StateDB, address common.Address, acct *types.StateAccount) *stateObject {
	var (
		origin  = acct
		created = acct == nil // true if the account was not existent
	)
	if acct == nil {
		acct = types.NewEmptyStateAccount()
	}
	return &stateObject{
		db:             db,
		address:        address,
		addrHash:       crypto.Keccak256Hash(address[:]),
		origin:         origin,
		data:           *acct,
		originStorage:  make(Storage),
		pendingStorage: make(Storage),
		dirtyStorage:   make(Storage),
		created:        created,
	}
}

// EncodeRLP implements rlp.Encoder.
func (s *stateObject) EncodeRLP(w io.Writer) error {
	return rlp.Encode(w, &s.data)
}

func (s *stateObject) markSelfdestructed() {
	s.selfDestructed = true
}

func (s *stateObject) touch() {
	s.db.journal.append(touchChange{
		account: &s.address,
	})
	if s.address == ripemd {
		// Explicitly put it in the dirty-cache, which is otherwise generated from
		// flattened journals.
		s.db.journal.dirty(s.address)
	}
}

// getTrie returns the associated storage trie. The trie will be opened
// if it's not loaded previously. An error will be returned if trie can't
// be loaded.
func (s *stateObject) getTrie() (Trie, error) {
	if s.trie == nil {
		// Try fetching from prefetcher first
		if s.data.Root != types.EmptyRootHash && s.db.prefetcher != nil {
			// When the miner is creating the pending state, there is no prefetcher
			s.trie = s.db.prefetcher.trie(s.addrHash, s.data.Root)
		}
		if s.trie == nil {
			tr, err := s.db.db.OpenStorageTrie(s.db.originalRoot, s.address, s.data.Root, s.db.trie)
			if err != nil {
				return nil, err
			}
			s.trie = tr
		}
	}
	return s.trie, nil
}

// GetState retrieves a value from the account storage trie.
func (s *stateObject) GetState(key common.Hash) common.Hash {
	// If we have a dirty value for this state entry, return it
	value, dirty := s.dirtyStorage[key]
	if dirty {
		return value
	}
	// Otherwise return the entry's original value
	return s.GetCommittedState(key)
}

// GetCommittedState retrieves a value from the committed account storage trie.
func (s *stateObject) GetCommittedState(key common.Hash) common.Hash {
	// If we have a pending write or clean cached, return that
	if value, pending := s.pendingStorage[key]; pending {
		return value
	}
	if value, cached := s.originStorage[key]; cached {
		return value
	}
	// If the object was destructed in *this* block (and potentially resurrected),
	// the storage has been cleared out, and we should *not* consult the previous
	// database about any storage values. The only possible alternatives are:
	//   1) resurrect happened, and new slot values were set -- those should
	//      have been handles via pendingStorage above.
	//   2) we don't have new values, and can deliver empty response back
	if _, destructed := s.db.stateObjectsDestruct[s.address]; destructed {
		return common.Hash{}
	}
	// If no live objects are available, attempt to use snapshots
	var (
		enc   []byte
		err   error
		value common.Hash
	)
	if s.db.snap != nil {
		start := time.Now()
		enc, err = s.db.snap.Storage(s.addrHash, crypto.Keccak256Hash(key.Bytes()))
		if metrics.EnabledExpensive {
			s.db.SnapshotStorageReads += time.Since(start)
		}
		if len(enc) > 0 {
			_, content, _, err := rlp.Split(enc)
			if err != nil {
				s.db.setError(err)
			}
			value.SetBytes(content)
		}
	}
	// If the snapshot is unavailable or reading from it fails, load from the database.
	if s.db.snap == nil || err != nil {
		start := time.Now()
		tr, err := s.getTrie()
		if err != nil {
			s.db.setError(err)
			return common.Hash{}
		}
		val, err := tr.GetStorage(s.address, key.Bytes())
		if metrics.EnabledExpensive {
			s.db.StorageReads += time.Since(start)
		}
		if err != nil {
			s.db.setError(err)
			return common.Hash{}
		}
		value.SetBytes(val)
	}
	s.originStorage[key] = value
	return value
}

// SetState updates a value in account storage.
func (s *stateObject) SetState(key, value common.Hash) {
	// If the new value is the same as old, don't set
	prev := s.GetState(key)
	if prev == value {
		return
	}
	// New value is different, update and journal the change
	s.db.journal.append(storageChange{
		account:  &s.address,
		key:      key,
		prevalue: prev,
	})
	if s.db.logger != nil {
		s.db.logger.OnStorageChange(s.address, key, prev, value)
	}
	s.setState(key, value)
}

func (s *stateObject) setState(key, value common.Hash) {
	s.dirtyStorage[key] = value
}

// finalise moves all dirty storage slots into the pending area to be hashed or
// committed later. It is invoked at the end of every transaction.
func (s *stateObject) finalise(prefetch bool) {
	slotsToPrefetch := make([][]byte, 0, len(s.dirtyStorage))
	for key, value := range s.dirtyStorage {
		s.pendingStorage[key] = value
		if value != s.originStorage[key] {
			slotsToPrefetch = append(slotsToPrefetch, common.CopyBytes(key[:])) // Copy needed for closure
		}
	}
	if s.db.prefetcher != nil && prefetch && len(slotsToPrefetch) > 0 && s.data.Root != types.EmptyRootHash {
		s.db.prefetcher.prefetch(s.addrHash, s.data.Root, s.address, slotsToPrefetch)
	}
	if len(s.dirtyStorage) > 0 {
		s.dirtyStorage = make(Storage)
	}
}

// updateTrie is responsible for persisting cached storage changes into the
// object's storage trie. In case the storage trie is not yet loaded, this
// function will load the trie automatically. If any issues arise during the
// loading or updating of the trie, an error will be returned. Furthermore,
// this function will return the mutated storage trie, or nil if there is no
// storage change at all.
func (s *stateObject) updateTrie() (Trie, error) {
	// Make sure all dirty slots are finalized into the pending storage area
	s.finalise(false)

	// Short circuit if nothing changed, don't bother with hashing anything
	if len(s.pendingStorage) == 0 {
		return s.trie, nil
	}
	// Track the amount of time wasted on updating the storage trie
	if metrics.EnabledExpensive {
		defer func(start time.Time) { s.db.StorageUpdates += time.Since(start) }(time.Now())
	}
	// The snapshot storage map for the object
	var (
		storage map[common.Hash][]byte
		origin  map[common.Hash][]byte
	)
	tr, err := s.getTrie()
	if err != nil {
		s.db.setError(err)
		return nil, err
	}
	// Insert all the pending storage updates into the trie
	usedStorage := make([][]byte, 0, len(s.pendingStorage))
	for key, value := range s.pendingStorage {
		// Skip noop changes, persist actual changes
		if value == s.originStorage[key] {
			continue
		}
		prev := s.originStorage[key]
		s.originStorage[key] = value

		var encoded []byte // rlp-encoded value to be used by the snapshot
		if (value == common.Hash{}) {
			if err := tr.DeleteStorage(s.address, key[:]); err != nil {
				s.db.setError(err)
				return nil, err
			}
			s.db.StorageDeleted += 1
		} else {
			// Encoding []byte cannot fail, ok to ignore the error.
			trimmed := common.TrimLeftZeroes(value[:])
			encoded, _ = rlp.EncodeToBytes(trimmed)
			if err := tr.UpdateStorage(s.address, key[:], trimmed); err != nil {
				s.db.setError(err)
				return nil, err
			}
			s.db.StorageUpdated += 1
		}
		// Cache the mutated storage slots until commit
		if storage == nil {
			if storage = s.db.storages[s.addrHash]; storage == nil {
				storage = make(map[common.Hash][]byte)
				s.db.storages[s.addrHash] = storage
			}
		}
		khash := crypto.HashData(s.db.hasher, key[:])
		storage[khash] = encoded // encoded will be nil if it's deleted

		// Cache the original value of mutated storage slots
		if origin == nil {
			if origin = s.db.storagesOrigin[s.address]; origin == nil {
				origin = make(map[common.Hash][]byte)
				s.db.storagesOrigin[s.address] = origin
			}
		}
		// Track the original value of slot only if it's mutated first time
		if _, ok := origin[khash]; !ok {
			if prev == (common.Hash{}) {
				origin[khash] = nil // nil if it was not present previously
			} else {
				// Encoding []byte cannot fail, ok to ignore the error.
				b, _ := rlp.EncodeToBytes(common.TrimLeftZeroes(prev[:]))
				origin[khash] = b
			}
		}
		// Cache the items for preloading
		usedStorage = append(usedStorage, common.CopyBytes(key[:])) // Copy needed for closure
	}
	if s.db.prefetcher != nil {
		s.db.prefetcher.used(s.addrHash, s.data.Root, usedStorage)
	}
	s.pendingStorage = make(Storage) // reset pending map
	return tr, nil
}

// updateRoot flushes all cached storage mutations to trie, recalculating the
// new storage trie root.
func (s *stateObject) updateRoot() {
	// Flush cached storage mutations into trie, short circuit if any error
	// is occurred or there is not change in the trie.
	tr, err := s.updateTrie()
	if err != nil || tr == nil {
		return
	}
	// Track the amount of time wasted on hashing the storage trie
	if metrics.EnabledExpensive {
		defer func(start time.Time) { s.db.StorageHashes += time.Since(start) }(time.Now())
	}
	s.data.Root = tr.Hash()
}

// commit obtains a set of dirty storage trie nodes and updates the account data.
// The returned set can be nil if nothing to commit. This function assumes all
// storage mutations have already been flushed into trie by updateRoot.
func (s *stateObject) commit() (*trienode.NodeSet, error) {
	// Short circuit if trie is not even loaded, don't bother with committing anything
	if s.trie == nil {
		s.origin = s.data.Copy()
		return nil, nil
	}
	// Track the amount of time wasted on committing the storage trie
	if metrics.EnabledExpensive {
		defer func(start time.Time) { s.db.StorageCommits += time.Since(start) }(time.Now())
	}
	// The trie is currently in an open state and could potentially contain
	// cached mutations. Call commit to acquire a set of nodes that have been
	// modified, the set can be nil if nothing to commit.
	root, nodes, err := s.trie.Commit(false)
	if err != nil {
		return nil, err
	}
	s.data.Root = root

	// Update original account data after commit
	s.origin = s.data.Copy()
	return nodes, nil
}

// AddBalance adds amount to s's balance.
// It is used to add funds to the destination account of a transfer.
func (s *stateObject) AddBalance(amount *uint256.Int, reason BalanceChangeReason) {
	// EIP161: We must check emptiness for the objects such that the account
	// clearing (0,0,0 objects) can take effect.
	if amount.IsZero() {
		if s.empty() {
			s.touch()
		}
		return
	}
	s.SetBalance(new(uint256.Int).Add(s.Balance(), amount), reason)
}

// SubBalance removes amount from s's balance.
// It is used to remove funds from the origin account of a transfer.
<<<<<<< HEAD
func (s *stateObject) SubBalance(amount *uint256.Int, reason BalanceChangeReason) {
	if amount.Sign() == 0 {
=======
func (s *stateObject) SubBalance(amount *uint256.Int) {
	if amount.IsZero() {
>>>>>>> 8a76a814
		return
	}
	s.SetBalance(new(uint256.Int).Sub(s.Balance(), amount), reason)
}

func (s *stateObject) SetBalance(amount *uint256.Int, reason BalanceChangeReason) {
	s.db.journal.append(balanceChange{
		account: &s.address,
		prev:    new(uint256.Int).Set(s.data.Balance),
	})
	if s.db.logger != nil {
		s.db.logger.OnBalanceChange(s.address, s.Balance().ToBig(), amount.ToBig(), reason)
	}
	s.setBalance(amount)
}

func (s *stateObject) setBalance(amount *uint256.Int) {
	s.data.Balance = amount
}

func (s *stateObject) deepCopy(db *StateDB) *stateObject {
	obj := &stateObject{
		db:       db,
		address:  s.address,
		addrHash: s.addrHash,
		origin:   s.origin,
		data:     s.data,
	}
	if s.trie != nil {
		obj.trie = db.db.CopyTrie(s.trie)
	}
	obj.code = s.code
	obj.dirtyStorage = s.dirtyStorage.Copy()
	obj.originStorage = s.originStorage.Copy()
	obj.pendingStorage = s.pendingStorage.Copy()
	obj.selfDestructed = s.selfDestructed
	obj.dirtyCode = s.dirtyCode
	obj.deleted = s.deleted
	return obj
}

//
// Attribute accessors
//

// Address returns the address of the contract/account
func (s *stateObject) Address() common.Address {
	return s.address
}

// Code returns the contract code associated with this object, if any.
func (s *stateObject) Code() []byte {
	if s.code != nil {
		return s.code
	}
	if bytes.Equal(s.CodeHash(), types.EmptyCodeHash.Bytes()) {
		return nil
	}
	code, err := s.db.db.ContractCode(s.address, common.BytesToHash(s.CodeHash()))
	if err != nil {
		s.db.setError(fmt.Errorf("can't load code hash %x: %v", s.CodeHash(), err))
	}
	s.code = code
	return code
}

// CodeSize returns the size of the contract code associated with this object,
// or zero if none. This method is an almost mirror of Code, but uses a cache
// inside the database to avoid loading codes seen recently.
func (s *stateObject) CodeSize() int {
	if s.code != nil {
		return len(s.code)
	}
	if bytes.Equal(s.CodeHash(), types.EmptyCodeHash.Bytes()) {
		return 0
	}
	size, err := s.db.db.ContractCodeSize(s.address, common.BytesToHash(s.CodeHash()))
	if err != nil {
		s.db.setError(fmt.Errorf("can't load code size %x: %v", s.CodeHash(), err))
	}
	return size
}

func (s *stateObject) SetCode(codeHash common.Hash, code []byte) {
	prevcode := s.Code()
	s.db.journal.append(codeChange{
		account:  &s.address,
		prevhash: s.CodeHash(),
		prevcode: prevcode,
	})
	if s.db.logger != nil {
		s.db.logger.OnCodeChange(s.address, common.BytesToHash(s.CodeHash()), prevcode, codeHash, code)
	}
	s.setCode(codeHash, code)
}

func (s *stateObject) setCode(codeHash common.Hash, code []byte) {
	s.code = code
	s.data.CodeHash = codeHash[:]
	s.dirtyCode = true
}

func (s *stateObject) SetNonce(nonce uint64) {
	s.db.journal.append(nonceChange{
		account: &s.address,
		prev:    s.data.Nonce,
	})
	if s.db.logger != nil {
		s.db.logger.OnNonceChange(s.address, s.data.Nonce, nonce)
	}
	s.setNonce(nonce)
}

func (s *stateObject) setNonce(nonce uint64) {
	s.data.Nonce = nonce
}

func (s *stateObject) CodeHash() []byte {
	return s.data.CodeHash
}

func (s *stateObject) Balance() *uint256.Int {
	return s.data.Balance
}

func (s *stateObject) Nonce() uint64 {
	return s.data.Nonce
}

func (s *stateObject) Root() common.Hash {
	return s.data.Root
}<|MERGE_RESOLUTION|>--- conflicted
+++ resolved
@@ -422,13 +422,8 @@
 
 // SubBalance removes amount from s's balance.
 // It is used to remove funds from the origin account of a transfer.
-<<<<<<< HEAD
 func (s *stateObject) SubBalance(amount *uint256.Int, reason BalanceChangeReason) {
-	if amount.Sign() == 0 {
-=======
-func (s *stateObject) SubBalance(amount *uint256.Int) {
 	if amount.IsZero() {
->>>>>>> 8a76a814
 		return
 	}
 	s.SetBalance(new(uint256.Int).Sub(s.Balance(), amount), reason)
