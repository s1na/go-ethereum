--- conflicted
+++ resolved
@@ -2134,8 +2134,7 @@
 	vmcfg := vm.Config{EnablePreimageRecording: ctx.Bool(VMEnableDebugFlag.Name)}
 	if ctx.IsSet(VMTraceFlag.Name) {
 		if name := ctx.String(VMTraceFlag.Name); name != "" {
-<<<<<<< HEAD
-			liveTracerCtx := directory.LiveTracerContext{}
+			liveTracerCtx := live.TracerContext{}
 
 			if ctx.IsSet(VMTracePathFlag.Name) {
 				if path := ctx.String(VMTracePathFlag.Name); path != "" {
@@ -2143,10 +2142,7 @@
 				}
 			}
 
-			t, err := directory.LiveDirectory.New(name, &liveTracerCtx)
-=======
-			t, err := live.Directory.New(name)
->>>>>>> cf6a3151
+			t, err := live.Directory.New(name, &liveTracerCtx)
 			if err != nil {
 				Fatalf("Failed to create tracer %q: %v", name, err)
 			}
