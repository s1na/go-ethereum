// Copyright 2021 The go-ethereum Authors
// This file is part of the go-ethereum library.
//
// The go-ethereum library is free software: you can redistribute it and/or modify
// it under the terms of the GNU Lesser General Public License as published by
// the Free Software Foundation, either version 3 of the License, or
// (at your option) any later version.
//
// The go-ethereum library is distributed in the hope that it will be useful,
// but WITHOUT ANY WARRANTY; without even the implied warranty of
// MERCHANTABILITY or FITNESS FOR A PARTICULAR PURPOSE. See the
// GNU Lesser General Public License for more details.
//
// You should have received a copy of the GNU Lesser General Public License
// along with the go-ethereum library. If not, see <http://www.gnu.org/licenses/>.

package ethapi

import (
	"bytes"
	"context"
	"crypto/sha256"
	"errors"
	"fmt"
	"math/big"

	"github.com/ethereum/go-ethereum/common"
	"github.com/ethereum/go-ethereum/common/hexutil"
	"github.com/ethereum/go-ethereum/common/math"
	"github.com/ethereum/go-ethereum/consensus/misc/eip4844"
	"github.com/ethereum/go-ethereum/core"
	"github.com/ethereum/go-ethereum/core/types"
	"github.com/ethereum/go-ethereum/crypto/kzg4844"
	"github.com/ethereum/go-ethereum/log"
	"github.com/ethereum/go-ethereum/params"
	"github.com/ethereum/go-ethereum/rpc"
	"github.com/holiman/uint256"
)

var (
	maxBlobsPerTransaction = params.MaxBlobGasPerBlock / params.BlobTxBlobGasPerBlob
)

// TransactionArgs represents the arguments to construct a new transaction
// or a message call.
type TransactionArgs struct {
	From                 *common.Address `json:"from"`
	To                   *common.Address `json:"to"`
	Gas                  *hexutil.Uint64 `json:"gas"`
	GasPrice             *hexutil.Big    `json:"gasPrice"`
	MaxFeePerGas         *hexutil.Big    `json:"maxFeePerGas"`
	MaxPriorityFeePerGas *hexutil.Big    `json:"maxPriorityFeePerGas"`
	Value                *hexutil.Big    `json:"value"`
	Nonce                *hexutil.Uint64 `json:"nonce"`

	// We accept "data" and "input" for backwards-compatibility reasons.
	// "input" is the newer name and should be preferred by clients.
	// Issue detail: https://github.com/ethereum/go-ethereum/issues/15628
	Data  *hexutil.Bytes `json:"data"`
	Input *hexutil.Bytes `json:"input"`

	// Introduced by AccessListTxType transaction.
	AccessList *types.AccessList `json:"accessList,omitempty"`
	ChainID    *hexutil.Big      `json:"chainId,omitempty"`

	// For BlobTxType
	BlobFeeCap *hexutil.Big  `json:"maxFeePerBlobGas"`
	BlobHashes []common.Hash `json:"blobVersionedHashes,omitempty"`

	// For BlobTxType transactions with blob sidecar
	Blobs       []kzg4844.Blob       `json:"blobs"`
	Commitments []kzg4844.Commitment `json:"commitments"`
	Proofs      []kzg4844.Proof      `json:"proofs"`

	// This configures whether blobs are allowed to be passed.
	blobSidecarAllowed bool
}

// from retrieves the transaction sender address.
func (args *TransactionArgs) from() common.Address {
	if args.From == nil {
		return common.Address{}
	}
	return *args.From
}

// data retrieves the transaction calldata. Input field is preferred.
func (args *TransactionArgs) data() []byte {
	if args.Input != nil {
		return *args.Input
	}
	if args.Data != nil {
		return *args.Data
	}
	return nil
}

func (args *TransactionArgs) validateAll(b Backend) error {
	if err := args.validate(); err != nil {
		return err
	}
	return args.validateFees(b)
}

func (args *TransactionArgs) validate() error {
	if args.Data != nil && args.Input != nil && !bytes.Equal(*args.Data, *args.Input) {
		return errors.New(`both "data" and "input" are set and not equal. Please use "input" to pass transaction call data`)
	}
	if args.To == nil && len(args.data()) == 0 {
		return errors.New(`contract creation without any data provided`)
	}
	return nil
}

func (args *TransactionArgs) validateFees(b Backend) error {
	// If both gasPrice and at least one of the EIP-1559 fee parameters are specified, error.
	if args.GasPrice != nil && (args.MaxFeePerGas != nil || args.MaxPriorityFeePerGas != nil) {
		return errors.New("both gasPrice and (maxFeePerGas or maxPriorityFeePerGas) specified")
	}
	// If the tx has completely specified a fee mechanism, no default is needed.
	// This allows users who are not yet synced past London to get defaults for
	// other tx values. See https://github.com/ethereum/go-ethereum/pull/23274
	// for more information.
	eip1559ParamsSet := args.MaxFeePerGas != nil && args.MaxPriorityFeePerGas != nil

	// Sanity check the EIP-1559 fee parameters if present.
	if args.GasPrice == nil && eip1559ParamsSet {
		if args.MaxFeePerGas.ToInt().Sign() == 0 {
			return errors.New("maxFeePerGas must be non-zero")
		}
		if args.MaxFeePerGas.ToInt().Cmp(args.MaxPriorityFeePerGas.ToInt()) < 0 {
			return fmt.Errorf("maxFeePerGas (%v) < maxPriorityFeePerGas (%v)", args.MaxFeePerGas, args.MaxPriorityFeePerGas)
		}
	} else if args.GasPrice != nil && !eip1559ParamsSet {
		// Sanity check the non-EIP-1559 fee parameters.
		head := b.CurrentHeader()
		isLondon := b.ChainConfig().IsLondon(head.Number)
		// Zero gas-price is not allowed after London fork
		if args.GasPrice.ToInt().Sign() == 0 && isLondon {
			return errors.New("gasPrice must be non-zero after london fork")
		}
	}
	return nil
}

// setDefaults fills in default values for unspecified tx fields.
func (args *TransactionArgs) setDefaults(ctx context.Context, b Backend) error {
<<<<<<< HEAD
	if err := args.validate(); err != nil {
=======
	if err := args.setBlobTxSidecar(ctx, b); err != nil {
>>>>>>> 5d984796
		return err
	}
	if err := args.setFeeDefaults(ctx, b); err != nil {
		return err
	}

	if args.Value == nil {
		args.Value = new(hexutil.Big)
	}
	if args.Nonce == nil {
		nonce, err := b.GetPoolNonce(ctx, args.from())
		if err != nil {
			return err
		}
		args.Nonce = (*hexutil.Uint64)(&nonce)
	}
<<<<<<< HEAD
=======
	if args.Data != nil && args.Input != nil && !bytes.Equal(*args.Data, *args.Input) {
		return errors.New(`both "data" and "input" are set and not equal. Please use "input" to pass transaction call data`)
	}

	// BlobTx fields
	if args.BlobHashes != nil && len(args.BlobHashes) == 0 {
		return errors.New(`need at least 1 blob for a blob transaction`)
	}
	if args.BlobHashes != nil && len(args.BlobHashes) > maxBlobsPerTransaction {
		return fmt.Errorf(`too many blobs in transaction (have=%d, max=%d)`, len(args.BlobHashes), maxBlobsPerTransaction)
	}

	// create check
	if args.To == nil {
		if args.BlobHashes != nil {
			return errors.New(`missing "to" in blob transaction`)
		}
		if len(args.data()) == 0 {
			return errors.New(`contract creation without any data provided`)
		}
	}

>>>>>>> 5d984796
	// Estimate the gas usage if necessary.
	if args.Gas == nil {
		// These fields are immutable during the estimation, safe to
		// pass the pointer directly.
		data := args.data()
		callArgs := TransactionArgs{
			From:                 args.From,
			To:                   args.To,
			GasPrice:             args.GasPrice,
			MaxFeePerGas:         args.MaxFeePerGas,
			MaxPriorityFeePerGas: args.MaxPriorityFeePerGas,
			Value:                args.Value,
			Data:                 (*hexutil.Bytes)(&data),
			AccessList:           args.AccessList,
			BlobFeeCap:           args.BlobFeeCap,
			BlobHashes:           args.BlobHashes,
		}
		latestBlockNr := rpc.BlockNumberOrHashWithNumber(rpc.LatestBlockNumber)
		estimated, err := DoEstimateGas(ctx, b, callArgs, latestBlockNr, nil, b.RPCGasCap())
		if err != nil {
			return err
		}
		args.Gas = &estimated
		log.Trace("Estimate gas usage automatically", "gas", args.Gas)
	}

	// If chain id is provided, ensure it matches the local chain id. Otherwise, set the local
	// chain id as the default.
	want := b.ChainConfig().ChainID
	if args.ChainID != nil {
		if have := (*big.Int)(args.ChainID); have.Cmp(want) != 0 {
			return fmt.Errorf("chainId does not match node's (have=%v, want=%v)", have, want)
		}
	} else {
		args.ChainID = (*hexutil.Big)(want)
	}
	return nil
}

// setFeeDefaults fills in default fee values for unspecified tx fields.
func (args *TransactionArgs) setFeeDefaults(ctx context.Context, b Backend) error {
	if err := args.validateFees(b); err != nil {
		return err
	}
<<<<<<< HEAD
	if args.GasPrice != nil && args.MaxFeePerGas == nil && args.MaxPriorityFeePerGas == nil {
		return nil
=======

	// Sanity check the EIP-4844 fee parameters.
	if args.BlobFeeCap != nil && args.BlobFeeCap.ToInt().Sign() == 0 {
		return errors.New("maxFeePerBlobGas must be non-zero")
	}

	// Sanity check the non-EIP-1559 fee parameters.
	head := b.CurrentHeader()
	isLondon := b.ChainConfig().IsLondon(head.Number)
	if args.GasPrice != nil && !eip1559ParamsSet {
		// Zero gas-price is not allowed after London fork
		if args.GasPrice.ToInt().Sign() == 0 && isLondon {
			return errors.New("gasPrice must be non-zero after london fork")
		}
		return nil // No need to set anything, user already set GasPrice
>>>>>>> 5d984796
	}
	// Now attempt to fill in default value depending on whether London is active or not.
<<<<<<< HEAD
	head := b.CurrentHeader()
	if b.ChainConfig().IsLondon(head.Number) {
=======
	if b.ChainConfig().IsCancun(head.Number, head.Time) {
		if err := args.setCancunFeeDefaults(ctx, head, b); err != nil {
			return err
		}
	} else if isLondon {
		if args.BlobFeeCap != nil {
			return errors.New("maxFeePerBlobGas is not valid before Cancun is active")
		}
>>>>>>> 5d984796
		// London is active, set maxPriorityFeePerGas and maxFeePerGas.
		if err := args.setLondonFeeDefaults(ctx, head, b); err != nil {
			return err
		}
	} else {
		if args.MaxFeePerGas != nil || args.MaxPriorityFeePerGas != nil || args.BlobFeeCap != nil {
			return errors.New("maxFeePerGas and maxPriorityFeePerGas and maxFeePerBlobGas are not valid before London is active")
		}
		// London not active, set gas price.
		price, err := b.SuggestGasTipCap(ctx)
		if err != nil {
			return err
		}
		args.GasPrice = (*hexutil.Big)(price)
	}
	return nil
}

// setCancunFeeDefaults fills in reasonable default fee values for unspecified fields.
func (args *TransactionArgs) setCancunFeeDefaults(ctx context.Context, head *types.Header, b Backend) error {
	// Set maxFeePerBlobGas if it is missing.
	if args.BlobHashes != nil && args.BlobFeeCap == nil {
		// ExcessBlobGas must be set for a Cancun block.
		blobBaseFee := eip4844.CalcBlobFee(*head.ExcessBlobGas)
		// Set the max fee to be 2 times larger than the previous block's blob base fee.
		// The additional slack allows the tx to not become invalidated if the base
		// fee is rising.
		val := new(big.Int).Mul(blobBaseFee, big.NewInt(2))
		args.BlobFeeCap = (*hexutil.Big)(val)
	}
	return args.setLondonFeeDefaults(ctx, head, b)
}

// setLondonFeeDefaults fills in reasonable default fee values for unspecified fields.
func (args *TransactionArgs) setLondonFeeDefaults(ctx context.Context, head *types.Header, b Backend) error {
	// Set maxPriorityFeePerGas if it is missing.
	if args.MaxPriorityFeePerGas == nil {
		tip, err := b.SuggestGasTipCap(ctx)
		if err != nil {
			return err
		}
		args.MaxPriorityFeePerGas = (*hexutil.Big)(tip)
	}
	// Set maxFeePerGas if it is missing.
	if args.MaxFeePerGas == nil {
		// Set the max fee to be 2 times larger than the previous block's base fee.
		// The additional slack allows the tx to not become invalidated if the base
		// fee is rising.
		val := new(big.Int).Add(
			args.MaxPriorityFeePerGas.ToInt(),
			new(big.Int).Mul(head.BaseFee, big.NewInt(2)),
		)
		args.MaxFeePerGas = (*hexutil.Big)(val)
	}
	// Both EIP-1559 fee parameters are now set; sanity check them.
	if args.MaxFeePerGas.ToInt().Cmp(args.MaxPriorityFeePerGas.ToInt()) < 0 {
		return fmt.Errorf("maxFeePerGas (%v) < maxPriorityFeePerGas (%v)", args.MaxFeePerGas, args.MaxPriorityFeePerGas)
	}
	return nil
}

// setBlobTxSidecar adds the blob tx
func (args *TransactionArgs) setBlobTxSidecar(ctx context.Context, b Backend) error {
	// No blobs, we're done.
	if args.Blobs == nil {
		return nil
	}

	// Passing blobs is not allowed in all contexts, only in specific methods.
	if !args.blobSidecarAllowed {
		return errors.New(`"blobs" is not supported for this RPC method`)
	}

	n := len(args.Blobs)
	// Assume user provides either only blobs (w/o hashes), or
	// blobs together with commitments and proofs.
	if args.Commitments == nil && args.Proofs != nil {
		return errors.New(`blob proofs provided while commitments were not`)
	} else if args.Commitments != nil && args.Proofs == nil {
		return errors.New(`blob commitments provided while proofs were not`)
	}

	// len(blobs) == len(commitments) == len(proofs) == len(hashes)
	if args.Commitments != nil && len(args.Commitments) != n {
		return fmt.Errorf("number of blobs and commitments mismatch (have=%d, want=%d)", len(args.Commitments), n)
	}
	if args.Proofs != nil && len(args.Proofs) != n {
		return fmt.Errorf("number of blobs and proofs mismatch (have=%d, want=%d)", len(args.Proofs), n)
	}
	if args.BlobHashes != nil && len(args.BlobHashes) != n {
		return fmt.Errorf("number of blobs and hashes mismatch (have=%d, want=%d)", len(args.BlobHashes), n)
	}

	if args.Commitments == nil {
		// Generate commitment and proof.
		commitments := make([]kzg4844.Commitment, n)
		proofs := make([]kzg4844.Proof, n)
		for i, b := range args.Blobs {
			c, err := kzg4844.BlobToCommitment(b)
			if err != nil {
				return fmt.Errorf("blobs[%d]: error computing commitment: %v", i, err)
			}
			commitments[i] = c
			p, err := kzg4844.ComputeBlobProof(b, c)
			if err != nil {
				return fmt.Errorf("blobs[%d]: error computing proof: %v", i, err)
			}
			proofs[i] = p
		}
		args.Commitments = commitments
		args.Proofs = proofs
	} else {
		for i, b := range args.Blobs {
			if err := kzg4844.VerifyBlobProof(b, args.Commitments[i], args.Proofs[i]); err != nil {
				return fmt.Errorf("failed to verify blob proof: %v", err)
			}
		}
	}

	hashes := make([]common.Hash, n)
	hasher := sha256.New()
	for i, c := range args.Commitments {
		hashes[i] = kzg4844.CalcBlobHashV1(hasher, &c)
	}
	if args.BlobHashes != nil {
		for i, h := range hashes {
			if h != args.BlobHashes[i] {
				return fmt.Errorf("blob hash verification failed (have=%s, want=%s)", args.BlobHashes[i], h)
			}
		}
	} else {
		args.BlobHashes = hashes
	}
	return nil
}

// ToMessage converts the transaction arguments to the Message type used by the
// core evm. This method is used in calls and traces that do not require a real
// live transaction.
func (args *TransactionArgs) ToMessage(globalGasCap uint64, baseFee *big.Int, skipChecks bool) (*core.Message, error) {
	// Reject invalid combinations of pre- and post-1559 fee styles
	if args.GasPrice != nil && (args.MaxFeePerGas != nil || args.MaxPriorityFeePerGas != nil) {
		return nil, errors.New("both gasPrice and (maxFeePerGas or maxPriorityFeePerGas) specified")
	}
	// Set sender address or use zero address if none specified.
	addr := args.from()

	// Set default gas & gas price if none were set
	gas := globalGasCap
	if gas == 0 {
		gas = uint64(math.MaxUint64 / 2)
	}
	if args.Gas != nil {
		gas = uint64(*args.Gas)
	}
	if globalGasCap != 0 && globalGasCap < gas {
		log.Warn("Caller gas above allowance, capping", "requested", gas, "cap", globalGasCap)
		gas = globalGasCap
	}
	var (
		gasPrice   *big.Int
		gasFeeCap  *big.Int
		gasTipCap  *big.Int
		blobFeeCap *big.Int
	)
	if baseFee == nil {
		// If there's no basefee, then it must be a non-1559 execution
		gasPrice = new(big.Int)
		if args.GasPrice != nil {
			gasPrice = args.GasPrice.ToInt()
		}
		gasFeeCap, gasTipCap = gasPrice, gasPrice
	} else {
		// A basefee is provided, necessitating 1559-type execution
		if args.GasPrice != nil {
			// User specified the legacy gas field, convert to 1559 gas typing
			gasPrice = args.GasPrice.ToInt()
			gasFeeCap, gasTipCap = gasPrice, gasPrice
		} else {
			// User specified 1559 gas fields (or none), use those
			gasFeeCap = new(big.Int)
			if args.MaxFeePerGas != nil {
				gasFeeCap = args.MaxFeePerGas.ToInt()
			}
			gasTipCap = new(big.Int)
			if args.MaxPriorityFeePerGas != nil {
				gasTipCap = args.MaxPriorityFeePerGas.ToInt()
			}
			// Backfill the legacy gasPrice for EVM execution, unless we're all zeroes
			gasPrice = new(big.Int)
			if gasFeeCap.BitLen() > 0 || gasTipCap.BitLen() > 0 {
				gasPrice = math.BigMin(new(big.Int).Add(gasTipCap, baseFee), gasFeeCap)
			}
		}
	}
	if args.BlobFeeCap != nil {
		blobFeeCap = args.BlobFeeCap.ToInt()
	} else if args.BlobHashes != nil {
		blobFeeCap = new(big.Int)
	}
	value := new(big.Int)
	if args.Value != nil {
		value = args.Value.ToInt()
	}
	var nonce uint64
	if args.Nonce != nil {
		nonce = uint64(*args.Nonce)
	}
	data := args.data()
	var accessList types.AccessList
	if args.AccessList != nil {
		accessList = *args.AccessList
	}
	msg := &core.Message{
		From:              addr,
		To:                args.To,
		Value:             value,
		Nonce:             nonce,
		GasLimit:          gas,
		GasPrice:          gasPrice,
		GasFeeCap:         gasFeeCap,
		GasTipCap:         gasTipCap,
		Data:              data,
		AccessList:        accessList,
<<<<<<< HEAD
		SkipAccountChecks: skipChecks,
=======
		BlobGasFeeCap:     blobFeeCap,
		BlobHashes:        args.BlobHashes,
		SkipAccountChecks: true,
>>>>>>> 5d984796
	}
	return msg, nil
}

// toTransaction converts the arguments to a transaction.
// This assumes that setDefaults has been called.
func (args *TransactionArgs) toTransaction(type2 bool) *types.Transaction {
	var data types.TxData
	switch {
<<<<<<< HEAD
	case args.MaxFeePerGas != nil || type2:
=======
	case args.BlobHashes != nil:
		al := types.AccessList{}
		if args.AccessList != nil {
			al = *args.AccessList
		}
		data = &types.BlobTx{
			To:         *args.To,
			ChainID:    uint256.MustFromBig((*big.Int)(args.ChainID)),
			Nonce:      uint64(*args.Nonce),
			Gas:        uint64(*args.Gas),
			GasFeeCap:  uint256.MustFromBig((*big.Int)(args.MaxFeePerGas)),
			GasTipCap:  uint256.MustFromBig((*big.Int)(args.MaxPriorityFeePerGas)),
			Value:      uint256.MustFromBig((*big.Int)(args.Value)),
			Data:       args.data(),
			AccessList: al,
			BlobHashes: args.BlobHashes,
			BlobFeeCap: uint256.MustFromBig((*big.Int)(args.BlobFeeCap)),
		}
		if args.Blobs != nil {
			data.(*types.BlobTx).Sidecar = &types.BlobTxSidecar{
				Blobs:       args.Blobs,
				Commitments: args.Commitments,
				Proofs:      args.Proofs,
			}
		}

	case args.MaxFeePerGas != nil:
>>>>>>> 5d984796
		al := types.AccessList{}
		if args.AccessList != nil {
			al = *args.AccessList
		}
		data = &types.DynamicFeeTx{
			To:         args.To,
			ChainID:    (*big.Int)(args.ChainID),
			Nonce:      uint64(*args.Nonce),
			Gas:        uint64(*args.Gas),
			GasFeeCap:  (*big.Int)(args.MaxFeePerGas),
			GasTipCap:  (*big.Int)(args.MaxPriorityFeePerGas),
			Value:      (*big.Int)(args.Value),
			Data:       args.data(),
			AccessList: al,
		}

	case args.AccessList != nil:
		data = &types.AccessListTx{
			To:         args.To,
			ChainID:    (*big.Int)(args.ChainID),
			Nonce:      uint64(*args.Nonce),
			Gas:        uint64(*args.Gas),
			GasPrice:   (*big.Int)(args.GasPrice),
			Value:      (*big.Int)(args.Value),
			Data:       args.data(),
			AccessList: *args.AccessList,
		}

	default:
		data = &types.LegacyTx{
			To:       args.To,
			Nonce:    uint64(*args.Nonce),
			Gas:      uint64(*args.Gas),
			GasPrice: (*big.Int)(args.GasPrice),
			Value:    (*big.Int)(args.Value),
			Data:     args.data(),
		}
	}
	return types.NewTx(data)
}

<<<<<<< HEAD
// ToTransaction converts the arguments to a transaction.
// It defaults to a dynamic fee transaction unless legacy gas price
// is explicitly provided.
// This assumes that setDefaults has been called.
func (args *TransactionArgs) ToTransaction() *types.Transaction {
	return args.toTransaction(args.GasPrice == nil)
=======
// IsEIP4844 returns an indicator if the args contains EIP4844 fields.
func (args *TransactionArgs) IsEIP4844() bool {
	return args.BlobHashes != nil || args.BlobFeeCap != nil
>>>>>>> 5d984796
}<|MERGE_RESOLUTION|>--- conflicted
+++ resolved
@@ -113,43 +113,95 @@
 }
 
 func (args *TransactionArgs) validateFees(b Backend) error {
+	var (
+		head   = b.CurrentHeader()
+		config = b.ChainConfig()
+	)
+	// Sanity check the EIP-4844 fee parameters.
+	if args.BlobFeeCap != nil {
+		if args.BlobFeeCap.ToInt().Sign() == 0 {
+			return errors.New("maxFeePerBlobGas must be non-zero")
+		}
+		if !config.IsCancun(head.Number, head.Time) {
+			return errors.New("maxFeePerBlobGas is not valid before Cancun is active")
+		}
+	}
 	// If both gasPrice and at least one of the EIP-1559 fee parameters are specified, error.
 	if args.GasPrice != nil && (args.MaxFeePerGas != nil || args.MaxPriorityFeePerGas != nil) {
 		return errors.New("both gasPrice and (maxFeePerGas or maxPriorityFeePerGas) specified")
 	}
-	// If the tx has completely specified a fee mechanism, no default is needed.
-	// This allows users who are not yet synced past London to get defaults for
-	// other tx values. See https://github.com/ethereum/go-ethereum/pull/23274
-	// for more information.
-	eip1559ParamsSet := args.MaxFeePerGas != nil && args.MaxPriorityFeePerGas != nil
-
 	// Sanity check the EIP-1559 fee parameters if present.
-	if args.GasPrice == nil && eip1559ParamsSet {
+	if (args.MaxFeePerGas != nil || args.MaxPriorityFeePerGas != nil) && !config.IsLondon(head.Number) {
+		return errors.New("maxFeePerGas and maxPriorityFeePerGas are not valid before London is active")
+	}
+	if args.MaxFeePerGas != nil && args.MaxPriorityFeePerGas != nil {
 		if args.MaxFeePerGas.ToInt().Sign() == 0 {
 			return errors.New("maxFeePerGas must be non-zero")
 		}
 		if args.MaxFeePerGas.ToInt().Cmp(args.MaxPriorityFeePerGas.ToInt()) < 0 {
 			return fmt.Errorf("maxFeePerGas (%v) < maxPriorityFeePerGas (%v)", args.MaxFeePerGas, args.MaxPriorityFeePerGas)
 		}
-	} else if args.GasPrice != nil && !eip1559ParamsSet {
-		// Sanity check the non-EIP-1559 fee parameters.
-		head := b.CurrentHeader()
-		isLondon := b.ChainConfig().IsLondon(head.Number)
+	} else if args.GasPrice != nil {
 		// Zero gas-price is not allowed after London fork
-		if args.GasPrice.ToInt().Sign() == 0 && isLondon {
+		if args.GasPrice.ToInt().Sign() == 0 && config.IsLondon(head.Number) {
 			return errors.New("gasPrice must be non-zero after london fork")
 		}
 	}
+	return nil
+}
+
+func (args *TransactionArgs) validateBlobs(b Backend) error {
+	head := b.CurrentHeader()
+	if !b.ChainConfig().IsCancun(head.Number, head.Time) && (args.BlobHashes != nil || args.Blobs != nil || args.Commitments != nil || args.Proofs != nil) {
+		return errors.New("blobs are not valid before Cancun is active")
+	}
+	if args.BlobHashes != nil {
+		if len(args.BlobHashes) == 0 {
+			return errors.New(`need at least 1 blob for a blob transaction`)
+		}
+		if len(args.BlobHashes) > maxBlobsPerTransaction {
+			return fmt.Errorf(`too many blobs in transaction (have=%d, max=%d)`, len(args.BlobHashes), maxBlobsPerTransaction)
+		}
+		if args.To == nil {
+			return errors.New(`missing "to" in blob transaction`)
+		}
+	}
+	// Some methods only accept blob hashes, not the blobs themselves.
+	if args.Blobs == nil {
+		if args.Commitments != nil || args.Proofs != nil {
+			return errors.New(`blob commitments and proofs provided without blobs`)
+		}
+		return nil
+	}
+	// Assume user provides either only blobs (w/o hashes), or
+	// blobs together with commitments and proofs.
+	if args.Commitments == nil && args.Proofs != nil {
+		return errors.New(`blob proofs provided while commitments were not`)
+	} else if args.Commitments != nil && args.Proofs == nil {
+		return errors.New(`blob commitments provided while proofs were not`)
+	}
+
+	n := len(args.Blobs)
+	// len(blobs) == len(commitments) == len(proofs) == len(hashes)
+	if args.Commitments != nil && len(args.Commitments) != n {
+		return fmt.Errorf("number of blobs and commitments mismatch (have=%d, want=%d)", len(args.Commitments), n)
+	}
+	if args.Proofs != nil && len(args.Proofs) != n {
+		return fmt.Errorf("number of blobs and proofs mismatch (have=%d, want=%d)", len(args.Proofs), n)
+	}
+	if args.BlobHashes != nil && len(args.BlobHashes) != n {
+		return fmt.Errorf("number of blobs and hashes mismatch (have=%d, want=%d)", len(args.BlobHashes), n)
+	}
+
 	return nil
 }
 
 // setDefaults fills in default values for unspecified tx fields.
 func (args *TransactionArgs) setDefaults(ctx context.Context, b Backend) error {
-<<<<<<< HEAD
 	if err := args.validate(); err != nil {
-=======
+		return err
+	}
 	if err := args.setBlobTxSidecar(ctx, b); err != nil {
->>>>>>> 5d984796
 		return err
 	}
 	if err := args.setFeeDefaults(ctx, b); err != nil {
@@ -166,31 +218,6 @@
 		}
 		args.Nonce = (*hexutil.Uint64)(&nonce)
 	}
-<<<<<<< HEAD
-=======
-	if args.Data != nil && args.Input != nil && !bytes.Equal(*args.Data, *args.Input) {
-		return errors.New(`both "data" and "input" are set and not equal. Please use "input" to pass transaction call data`)
-	}
-
-	// BlobTx fields
-	if args.BlobHashes != nil && len(args.BlobHashes) == 0 {
-		return errors.New(`need at least 1 blob for a blob transaction`)
-	}
-	if args.BlobHashes != nil && len(args.BlobHashes) > maxBlobsPerTransaction {
-		return fmt.Errorf(`too many blobs in transaction (have=%d, max=%d)`, len(args.BlobHashes), maxBlobsPerTransaction)
-	}
-
-	// create check
-	if args.To == nil {
-		if args.BlobHashes != nil {
-			return errors.New(`missing "to" in blob transaction`)
-		}
-		if len(args.data()) == 0 {
-			return errors.New(`contract creation without any data provided`)
-		}
-	}
-
->>>>>>> 5d984796
 	// Estimate the gas usage if necessary.
 	if args.Gas == nil {
 		// These fields are immutable during the estimation, safe to
@@ -235,49 +262,30 @@
 	if err := args.validateFees(b); err != nil {
 		return err
 	}
-<<<<<<< HEAD
-	if args.GasPrice != nil && args.MaxFeePerGas == nil && args.MaxPriorityFeePerGas == nil {
-		return nil
-=======
-
-	// Sanity check the EIP-4844 fee parameters.
-	if args.BlobFeeCap != nil && args.BlobFeeCap.ToInt().Sign() == 0 {
-		return errors.New("maxFeePerBlobGas must be non-zero")
-	}
-
-	// Sanity check the non-EIP-1559 fee parameters.
 	head := b.CurrentHeader()
-	isLondon := b.ChainConfig().IsLondon(head.Number)
-	if args.GasPrice != nil && !eip1559ParamsSet {
-		// Zero gas-price is not allowed after London fork
-		if args.GasPrice.ToInt().Sign() == 0 && isLondon {
-			return errors.New("gasPrice must be non-zero after london fork")
-		}
-		return nil // No need to set anything, user already set GasPrice
->>>>>>> 5d984796
-	}
-	// Now attempt to fill in default value depending on whether London is active or not.
-<<<<<<< HEAD
-	head := b.CurrentHeader()
-	if b.ChainConfig().IsLondon(head.Number) {
-=======
 	if b.ChainConfig().IsCancun(head.Number, head.Time) {
 		if err := args.setCancunFeeDefaults(ctx, head, b); err != nil {
 			return err
 		}
-	} else if isLondon {
-		if args.BlobFeeCap != nil {
-			return errors.New("maxFeePerBlobGas is not valid before Cancun is active")
-		}
->>>>>>> 5d984796
+	}
+	// If the tx has completely specified a fee mechanism, no default is needed.
+	// This allows users who are not yet synced past London to get defaults for
+	// other tx values. See https://github.com/ethereum/go-ethereum/pull/23274
+	// for more information.
+	if args.MaxFeePerGas != nil && args.MaxPriorityFeePerGas != nil {
+		return nil
+	}
+	// If gasPrice has been provided, no need to set any defaults.
+	if args.GasPrice != nil && args.MaxFeePerGas == nil && args.MaxPriorityFeePerGas == nil {
+		return nil
+	}
+	// Now attempt to fill in default value depending on whether London is active or not.
+	if b.ChainConfig().IsLondon(head.Number) {
 		// London is active, set maxPriorityFeePerGas and maxFeePerGas.
 		if err := args.setLondonFeeDefaults(ctx, head, b); err != nil {
 			return err
 		}
 	} else {
-		if args.MaxFeePerGas != nil || args.MaxPriorityFeePerGas != nil || args.BlobFeeCap != nil {
-			return errors.New("maxFeePerGas and maxPriorityFeePerGas and maxFeePerBlobGas are not valid before London is active")
-		}
 		// London not active, set gas price.
 		price, err := b.SuggestGasTipCap(ctx)
 		if err != nil {
@@ -333,36 +341,19 @@
 
 // setBlobTxSidecar adds the blob tx
 func (args *TransactionArgs) setBlobTxSidecar(ctx context.Context, b Backend) error {
+	if err := args.validateBlobs(b); err != nil {
+		return err
+	}
 	// No blobs, we're done.
 	if args.Blobs == nil {
 		return nil
 	}
-
 	// Passing blobs is not allowed in all contexts, only in specific methods.
 	if !args.blobSidecarAllowed {
 		return errors.New(`"blobs" is not supported for this RPC method`)
 	}
-
 	n := len(args.Blobs)
-	// Assume user provides either only blobs (w/o hashes), or
-	// blobs together with commitments and proofs.
-	if args.Commitments == nil && args.Proofs != nil {
-		return errors.New(`blob proofs provided while commitments were not`)
-	} else if args.Commitments != nil && args.Proofs == nil {
-		return errors.New(`blob commitments provided while proofs were not`)
-	}
-
-	// len(blobs) == len(commitments) == len(proofs) == len(hashes)
-	if args.Commitments != nil && len(args.Commitments) != n {
-		return fmt.Errorf("number of blobs and commitments mismatch (have=%d, want=%d)", len(args.Commitments), n)
-	}
-	if args.Proofs != nil && len(args.Proofs) != n {
-		return fmt.Errorf("number of blobs and proofs mismatch (have=%d, want=%d)", len(args.Proofs), n)
-	}
-	if args.BlobHashes != nil && len(args.BlobHashes) != n {
-		return fmt.Errorf("number of blobs and hashes mismatch (have=%d, want=%d)", len(args.BlobHashes), n)
-	}
-
+	// Either both commitments and proofs are available, or neither.
 	if args.Commitments == nil {
 		// Generate commitment and proof.
 		commitments := make([]kzg4844.Commitment, n)
@@ -388,12 +379,13 @@
 			}
 		}
 	}
-
+	// Compute hashes from commitments.
 	hashes := make([]common.Hash, n)
 	hasher := sha256.New()
 	for i, c := range args.Commitments {
 		hashes[i] = kzg4844.CalcBlobHashV1(hasher, &c)
 	}
+	// Generate/validate blob hashes.
 	if args.BlobHashes != nil {
 		for i, h := range hashes {
 			if h != args.BlobHashes[i] {
@@ -494,13 +486,9 @@
 		GasTipCap:         gasTipCap,
 		Data:              data,
 		AccessList:        accessList,
-<<<<<<< HEAD
-		SkipAccountChecks: skipChecks,
-=======
 		BlobGasFeeCap:     blobFeeCap,
 		BlobHashes:        args.BlobHashes,
-		SkipAccountChecks: true,
->>>>>>> 5d984796
+		SkipAccountChecks: skipChecks,
 	}
 	return msg, nil
 }
@@ -510,9 +498,6 @@
 func (args *TransactionArgs) toTransaction(type2 bool) *types.Transaction {
 	var data types.TxData
 	switch {
-<<<<<<< HEAD
-	case args.MaxFeePerGas != nil || type2:
-=======
 	case args.BlobHashes != nil:
 		al := types.AccessList{}
 		if args.AccessList != nil {
@@ -539,8 +524,7 @@
 			}
 		}
 
-	case args.MaxFeePerGas != nil:
->>>>>>> 5d984796
+	case args.MaxFeePerGas != nil || type2:
 		al := types.AccessList{}
 		if args.AccessList != nil {
 			al = *args.AccessList
@@ -582,16 +566,15 @@
 	return types.NewTx(data)
 }
 
-<<<<<<< HEAD
 // ToTransaction converts the arguments to a transaction.
 // It defaults to a dynamic fee transaction unless legacy gas price
 // is explicitly provided.
 // This assumes that setDefaults has been called.
 func (args *TransactionArgs) ToTransaction() *types.Transaction {
 	return args.toTransaction(args.GasPrice == nil)
-=======
+}
+
 // IsEIP4844 returns an indicator if the args contains EIP4844 fields.
 func (args *TransactionArgs) IsEIP4844() bool {
 	return args.BlobHashes != nil || args.BlobFeeCap != nil
->>>>>>> 5d984796
 }