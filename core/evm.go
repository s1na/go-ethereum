// Copyright 2016 The go-ethereum Authors
// This file is part of the go-ethereum library.
//
// The go-ethereum library is free software: you can redistribute it and/or modify
// it under the terms of the GNU Lesser General Public License as published by
// the Free Software Foundation, either version 3 of the License, or
// (at your option) any later version.
//
// The go-ethereum library is distributed in the hope that it will be useful,
// but WITHOUT ANY WARRANTY; without even the implied warranty of
// MERCHANTABILITY or FITNESS FOR A PARTICULAR PURPOSE. See the
// GNU Lesser General Public License for more details.
//
// You should have received a copy of the GNU Lesser General Public License
// along with the go-ethereum library. If not, see <http://www.gnu.org/licenses/>.

package core

import (
	"math/big"

	"github.com/ethereum/go-ethereum/common"
	"github.com/ethereum/go-ethereum/consensus"
	"github.com/ethereum/go-ethereum/consensus/misc/eip4844"
	"github.com/ethereum/go-ethereum/core/state"
	"github.com/ethereum/go-ethereum/core/types"
	"github.com/ethereum/go-ethereum/core/vm"
	"github.com/holiman/uint256"
)

// ChainContext supports retrieving headers and consensus parameters from the
// current blockchain to be used during transaction processing.
type ChainContext interface {
	// Engine retrieves the chain's consensus engine.
	Engine() consensus.Engine

	// GetHeader returns the header corresponding to the hash/number argument pair.
	GetHeader(common.Hash, uint64) *types.Header
}

// NewEVMBlockContext creates a new context for use in the EVM.
func NewEVMBlockContext(header *types.Header, chain ChainContext, author *common.Address) vm.BlockContext {
	var (
		beneficiary common.Address
		baseFee     *big.Int
		blobBaseFee *big.Int
		random      *common.Hash
	)

	// If we don't have an explicit author (i.e. not mining), extract from the header
	if author == nil {
		beneficiary, _ = chain.Engine().Author(header) // Ignore error, we're past header validation
	} else {
		beneficiary = *author
	}
	if header.BaseFee != nil {
		baseFee = new(big.Int).Set(header.BaseFee)
	}
	if header.ExcessBlobGas != nil {
		blobBaseFee = eip4844.CalcBlobFee(*header.ExcessBlobGas)
	}
	if header.Difficulty.Cmp(common.Big0) == 0 {
		random = &header.MixDigest
	}
	return vm.BlockContext{
		CanTransfer: CanTransfer,
		Transfer:    Transfer,
		GetHash:     GetHashFn(header, chain),
		Coinbase:    beneficiary,
		BlockNumber: new(big.Int).Set(header.Number),
		Time:        header.Time,
		Difficulty:  new(big.Int).Set(header.Difficulty),
		BaseFee:     baseFee,
		BlobBaseFee: blobBaseFee,
		GasLimit:    header.GasLimit,
		Random:      random,
	}
}

// NewEVMTxContext creates a new transaction context for a single transaction.
func NewEVMTxContext(msg *Message) vm.TxContext {
	ctx := vm.TxContext{
		Origin:     msg.From,
		GasPrice:   new(big.Int).Set(msg.GasPrice),
		BlobHashes: msg.BlobHashes,
	}
	if msg.BlobGasFeeCap != nil {
		ctx.BlobFeeCap = new(big.Int).Set(msg.BlobGasFeeCap)
	}
	return ctx
}

// GetHashFn returns a GetHashFunc which retrieves header hashes by number
func GetHashFn(ref *types.Header, chain ChainContext) func(n uint64) common.Hash {
	// Cache will initially contain [refHash.parent],
	// Then fill up with [refHash.p, refHash.pp, refHash.ppp, ...]
	var cache []common.Hash

	return func(n uint64) common.Hash {
		if ref.Number.Uint64() <= n {
			// This situation can happen if we're doing tracing and using
			// block overrides.
			return common.Hash{}
		}
		// If there's no hash cache yet, make one
		if len(cache) == 0 {
			cache = append(cache, ref.ParentHash)
		}
		if idx := ref.Number.Uint64() - n - 1; idx < uint64(len(cache)) {
			return cache[idx]
		}
		// No luck in the cache, but we can start iterating from the last element we already know
		lastKnownHash := cache[len(cache)-1]
		lastKnownNumber := ref.Number.Uint64() - uint64(len(cache))

		for {
			header := chain.GetHeader(lastKnownHash, lastKnownNumber)
			if header == nil {
				break
			}
			cache = append(cache, header.ParentHash)
			lastKnownHash = header.ParentHash
			lastKnownNumber = header.Number.Uint64() - 1
			if n == lastKnownNumber {
				return lastKnownHash
			}
		}
		return common.Hash{}
	}
}

// CanTransfer checks whether there are enough funds in the address' account to make a transfer.
// This does not take the necessary gas in to account to make the transfer valid.
func CanTransfer(db vm.StateDB, addr common.Address, amount *uint256.Int) bool {
	return db.GetBalance(addr).Cmp(amount) >= 0
}

// Transfer subtracts amount from sender and adds amount to recipient using the given Db
<<<<<<< HEAD
func Transfer(db vm.StateDB, sender, recipient common.Address, amount *big.Int) {
	db.SubBalance(sender, amount, state.BalanceChangeTransfer)
	db.AddBalance(recipient, amount, state.BalanceChangeTransfer)
=======
func Transfer(db vm.StateDB, sender, recipient common.Address, amount *uint256.Int) {
	db.SubBalance(sender, amount)
	db.AddBalance(recipient, amount)
>>>>>>> fc380f52
}<|MERGE_RESOLUTION|>--- conflicted
+++ resolved
@@ -136,13 +136,7 @@
 }
 
 // Transfer subtracts amount from sender and adds amount to recipient using the given Db
-<<<<<<< HEAD
-func Transfer(db vm.StateDB, sender, recipient common.Address, amount *big.Int) {
+func Transfer(db vm.StateDB, sender, recipient common.Address, amount *uint256.Int) {
 	db.SubBalance(sender, amount, state.BalanceChangeTransfer)
 	db.AddBalance(recipient, amount, state.BalanceChangeTransfer)
-=======
-func Transfer(db vm.StateDB, sender, recipient common.Address, amount *uint256.Int) {
-	db.SubBalance(sender, amount)
-	db.AddBalance(recipient, amount)
->>>>>>> fc380f52
 }