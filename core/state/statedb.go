--- conflicted
+++ resolved
@@ -448,34 +448,6 @@
 	}
 }
 
-<<<<<<< HEAD
-// SetStorage replaces the entire storage for the specified account with given
-// storage. This function should only be used for debugging and the mutations
-// must be discarded afterwards.
-func (s *StateDB) SetStorage(addr common.Address, storage map[common.Hash]common.Hash) {
-	// SetStorage needs to wipe existing storage. We achieve this by pretending
-	// that the account self-destructed earlier in this block, by flagging
-	// it in stateObjectsDestruct. The effect of doing so is that storage lookups
-	// will not hit disk, since it is assumed that the disk-data is belonging
-	// to a previous incarnation of the object.
-	//
-	// TODO(rjl493456442) this function should only be supported by 'unwritable'
-	// state and all mutations made should all be discarded afterwards.
-	if _, ok := s.stateObjectsDestruct[addr]; !ok {
-		s.stateObjectsDestruct[addr] = nil
-	}
-	stateObject := s.getOrNewStateObject(addr)
-	// If object was already in memory, it might have cached
-	// storage slots. These might not be
-	// overridden in the new storage set and should be cleared.
-	stateObject.clearStorageCache()
-	for k, v := range storage {
-		stateObject.SetState(k, v)
-	}
-}
-
-=======
->>>>>>> df453702
 // SelfDestruct marks the given account as selfdestructed.
 // This clears the account balance.
 //
