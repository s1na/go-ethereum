// Copyright 2014 The go-ethereum Authors
// This file is part of the go-ethereum library.
//
// The go-ethereum library is free software: you can redistribute it and/or modify
// it under the terms of the GNU Lesser General Public License as published by
// the Free Software Foundation, either version 3 of the License, or
// (at your option) any later version.
//
// The go-ethereum library is distributed in the hope that it will be useful,
// but WITHOUT ANY WARRANTY; without even the implied warranty of
// MERCHANTABILITY or FITNESS FOR A PARTICULAR PURPOSE. See the
// GNU Lesser General Public License for more details.
//
// You should have received a copy of the GNU Lesser General Public License
// along with the go-ethereum library. If not, see <http://www.gnu.org/licenses/>.

package vm

import (
	"errors"
	"math/big"
	"sync/atomic"

	"github.com/ethereum/go-ethereum/common"
	"github.com/ethereum/go-ethereum/core/state"
	"github.com/ethereum/go-ethereum/core/tracing"
	"github.com/ethereum/go-ethereum/core/types"
	"github.com/ethereum/go-ethereum/crypto"
	"github.com/ethereum/go-ethereum/params"
	"github.com/holiman/uint256"
)

type (
	// CanTransferFunc is the signature of a transfer guard function
	CanTransferFunc func(StateDB, common.Address, *uint256.Int) bool
	// TransferFunc is the signature of a transfer function
	TransferFunc func(StateDB, common.Address, common.Address, *uint256.Int)
	// GetHashFunc returns the n'th block hash in the blockchain
	// and is used by the BLOCKHASH EVM op code.
	GetHashFunc func(uint64) common.Hash
)

func (evm *EVM) precompile(addr common.Address) (PrecompiledContract, bool) {
<<<<<<< HEAD
	p, ok := evm.precompiles[addr]
=======
	var precompiles map[common.Address]PrecompiledContract
	switch {
	case evm.chainRules.IsVerkle:
		precompiles = PrecompiledContractsVerkle
	case evm.chainRules.IsPrague:
		precompiles = PrecompiledContractsPrague
	case evm.chainRules.IsCancun:
		precompiles = PrecompiledContractsCancun
	case evm.chainRules.IsBerlin:
		precompiles = PrecompiledContractsBerlin
	case evm.chainRules.IsIstanbul:
		precompiles = PrecompiledContractsIstanbul
	case evm.chainRules.IsByzantium:
		precompiles = PrecompiledContractsByzantium
	default:
		precompiles = PrecompiledContractsHomestead
	}
	p, ok := precompiles[addr]
>>>>>>> 4461c1fc
	return p, ok
}

// BlockContext provides the EVM with auxiliary information. Once provided
// it shouldn't be modified.
type BlockContext struct {
	// CanTransfer returns whether the account contains
	// sufficient ether to transfer the value
	CanTransfer CanTransferFunc
	// Transfer transfers ether from one account to the other
	Transfer TransferFunc
	// GetHash returns the hash corresponding to n
	GetHash GetHashFunc

	// Block information
	Coinbase    common.Address // Provides information for COINBASE
	GasLimit    uint64         // Provides information for GASLIMIT
	BlockNumber *big.Int       // Provides information for NUMBER
	Time        uint64         // Provides information for TIME
	Difficulty  *big.Int       // Provides information for DIFFICULTY
	BaseFee     *big.Int       // Provides information for BASEFEE (0 if vm runs with NoBaseFee flag and 0 gas price)
	BlobBaseFee *big.Int       // Provides information for BLOBBASEFEE (0 if vm runs with NoBaseFee flag and 0 blob gas price)
	Random      *common.Hash   // Provides information for PREVRANDAO
}

// TxContext provides the EVM with information about a transaction.
// All fields can change between transactions.
type TxContext struct {
	// Message information
	Origin       common.Address      // Provides information for ORIGIN
	GasPrice     *big.Int            // Provides information for GASPRICE (and is used to zero the basefee if NoBaseFee is set)
	BlobHashes   []common.Hash       // Provides information for BLOBHASH
	BlobFeeCap   *big.Int            // Is used to zero the blobbasefee if NoBaseFee is set
	AccessEvents *state.AccessEvents // Capture all state accesses for this tx
}

// EVM is the Ethereum Virtual Machine base object and provides
// the necessary tools to run a contract on the given state with
// the provided context. It should be noted that any error
// generated through any of the calls should be considered a
// revert-state-and-consume-all-gas operation, no checks on
// specific errors should ever be performed. The interpreter makes
// sure that any errors generated are to be considered faulty code.
//
// The EVM should never be reused and is not thread safe.
type EVM struct {
	// Context provides auxiliary blockchain related information
	Context BlockContext
	TxContext
	// StateDB gives access to the underlying state
	StateDB StateDB
	// Depth is the current call stack
	depth int

	// chainConfig contains information about the current chain
	chainConfig *params.ChainConfig
	// chain rules contains the chain rules for the current epoch
	chainRules params.Rules
	// virtual machine configuration options used to initialise the
	// evm.
	Config Config
	// global (to this context) ethereum virtual machine
	// used throughout the execution of the tx.
	interpreter *EVMInterpreter
	// abort is used to abort the EVM calling operations
	abort atomic.Bool
	// callGasTemp holds the gas available for the current call. This is needed because the
	// available gas is calculated in gasCall* according to the 63/64 rule and later
	// applied in opCall*.
	callGasTemp uint64
	// precompiles holds the precompiled contracts for the current epoch
	precompiles map[common.Address]PrecompiledContract
}

// NewEVM returns a new EVM. The returned EVM is not thread safe and should
// only ever be used *once*.
func NewEVM(blockCtx BlockContext, txCtx TxContext, statedb StateDB, chainConfig *params.ChainConfig, config Config) *EVM {
	evm := &EVM{
		Context:     blockCtx,
		TxContext:   txCtx,
		StateDB:     statedb,
		Config:      config,
		chainConfig: chainConfig,
		chainRules:  chainConfig.Rules(blockCtx.BlockNumber, blockCtx.Random != nil, blockCtx.Time),
	}
	evm.precompiles = activePrecompiledContracts(evm.chainRules)
	evm.interpreter = NewEVMInterpreter(evm)
	return evm
}

// SetPrecompiles sets the precompiled contracts for the EVM.
// This method is only used through RPC calls.
// It is not thread-safe.
func (evm *EVM) SetPrecompiles(precompiles PrecompiledContracts) {
	evm.precompiles = precompiles
}

// Reset resets the EVM with a new transaction context.Reset
// This is not threadsafe and should only be done very cautiously.
func (evm *EVM) Reset(txCtx TxContext, statedb StateDB) {
	if evm.chainRules.IsEIP4762 {
		txCtx.AccessEvents = state.NewAccessEvents(statedb.PointCache())
	}
	evm.TxContext = txCtx
	evm.StateDB = statedb
}

// Cancel cancels any running EVM operation. This may be called concurrently and
// it's safe to be called multiple times.
func (evm *EVM) Cancel() {
	evm.abort.Store(true)
}

// Cancelled returns true if Cancel has been called
func (evm *EVM) Cancelled() bool {
	return evm.abort.Load()
}

// Interpreter returns the current interpreter
func (evm *EVM) Interpreter() *EVMInterpreter {
	return evm.interpreter
}

// Call executes the contract associated with the addr with the given input as
// parameters. It also handles any necessary value transfer required and takes
// the necessary steps to create accounts and reverses the state in case of an
// execution error or failed value transfer.
func (evm *EVM) Call(caller ContractRef, addr common.Address, input []byte, gas uint64, value *uint256.Int) (ret []byte, leftOverGas uint64, err error) {
	// Capture the tracer start/end events in debug mode
	if evm.Config.Tracer != nil {
		evm.captureBegin(evm.depth, CALL, caller.Address(), addr, input, gas, value.ToBig())
		defer func(startGas uint64) {
			evm.captureEnd(evm.depth, startGas, leftOverGas, ret, err)
		}(gas)
	}
	// Fail if we're trying to execute above the call depth limit
	if evm.depth > int(params.CallCreateDepth) {
		return nil, gas, ErrDepth
	}
	// Fail if we're trying to transfer more than the available balance
	if !value.IsZero() && !evm.Context.CanTransfer(evm.StateDB, caller.Address(), value) {
		return nil, gas, ErrInsufficientBalance
	}
	snapshot := evm.StateDB.Snapshot()
	p, isPrecompile := evm.precompile(addr)

	if !evm.StateDB.Exist(addr) {
		if !isPrecompile && evm.chainRules.IsEIP4762 {
			// add proof of absence to witness
			wgas := evm.AccessEvents.AddAccount(addr, false)
			if gas < wgas {
				evm.StateDB.RevertToSnapshot(snapshot)
				return nil, 0, ErrOutOfGas
			}
			gas -= wgas
		}

		if !isPrecompile && evm.chainRules.IsEIP158 && value.IsZero() {
			// Calling a non-existing account, don't do anything.
			return nil, gas, nil
		}
		evm.StateDB.CreateAccount(addr)
	}
	evm.Context.Transfer(evm.StateDB, caller.Address(), addr, value)

	if isPrecompile {
		ret, gas, err = RunPrecompiledContract(p, input, gas, evm.Config.Tracer)
	} else {
		// Initialise a new contract and set the code that is to be used by the EVM.
		// The contract is a scoped environment for this execution context only.
		code := evm.StateDB.GetCode(addr)
		if len(code) == 0 {
			ret, err = nil, nil // gas is unchanged
		} else {
			addrCopy := addr
			// If the account has no code, we can abort here
			// The depth-check is already done, and precompiles handled above
			contract := NewContract(caller, AccountRef(addrCopy), value, gas)
			contract.SetCallCode(&addrCopy, evm.StateDB.GetCodeHash(addrCopy), code)
			ret, err = evm.interpreter.Run(contract, input, false)
			gas = contract.Gas
		}
	}
	// When an error was returned by the EVM or when setting the creation code
	// above we revert to the snapshot and consume any gas remaining. Additionally,
	// when we're in homestead this also counts for code storage gas errors.
	if err != nil {
		evm.StateDB.RevertToSnapshot(snapshot)
		if err != ErrExecutionReverted {
			if evm.Config.Tracer != nil && evm.Config.Tracer.OnGasChange != nil {
				evm.Config.Tracer.OnGasChange(gas, 0, tracing.GasChangeCallFailedExecution)
			}

			gas = 0
		}
		// TODO: consider clearing up unused snapshots:
		//} else {
		//	evm.StateDB.DiscardSnapshot(snapshot)
	}
	return ret, gas, err
}

// CallCode executes the contract associated with the addr with the given input
// as parameters. It also handles any necessary value transfer required and takes
// the necessary steps to create accounts and reverses the state in case of an
// execution error or failed value transfer.
//
// CallCode differs from Call in the sense that it executes the given address'
// code with the caller as context.
func (evm *EVM) CallCode(caller ContractRef, addr common.Address, input []byte, gas uint64, value *uint256.Int) (ret []byte, leftOverGas uint64, err error) {
	// Invoke tracer hooks that signal entering/exiting a call frame
	if evm.Config.Tracer != nil {
		evm.captureBegin(evm.depth, CALLCODE, caller.Address(), addr, input, gas, value.ToBig())
		defer func(startGas uint64) {
			evm.captureEnd(evm.depth, startGas, leftOverGas, ret, err)
		}(gas)
	}
	// Fail if we're trying to execute above the call depth limit
	if evm.depth > int(params.CallCreateDepth) {
		return nil, gas, ErrDepth
	}
	// Fail if we're trying to transfer more than the available balance
	// Note although it's noop to transfer X ether to caller itself. But
	// if caller doesn't have enough balance, it would be an error to allow
	// over-charging itself. So the check here is necessary.
	if !evm.Context.CanTransfer(evm.StateDB, caller.Address(), value) {
		return nil, gas, ErrInsufficientBalance
	}
	var snapshot = evm.StateDB.Snapshot()

	// It is allowed to call precompiles, even via delegatecall
	if p, isPrecompile := evm.precompile(addr); isPrecompile {
		ret, gas, err = RunPrecompiledContract(p, input, gas, evm.Config.Tracer)
	} else {
		addrCopy := addr
		// Initialise a new contract and set the code that is to be used by the EVM.
		// The contract is a scoped environment for this execution context only.
		contract := NewContract(caller, AccountRef(caller.Address()), value, gas)
		contract.SetCallCode(&addrCopy, evm.StateDB.GetCodeHash(addrCopy), evm.StateDB.GetCode(addrCopy))
		ret, err = evm.interpreter.Run(contract, input, false)
		gas = contract.Gas
	}
	if err != nil {
		evm.StateDB.RevertToSnapshot(snapshot)
		if err != ErrExecutionReverted {
			if evm.Config.Tracer != nil && evm.Config.Tracer.OnGasChange != nil {
				evm.Config.Tracer.OnGasChange(gas, 0, tracing.GasChangeCallFailedExecution)
			}

			gas = 0
		}
	}
	return ret, gas, err
}

// DelegateCall executes the contract associated with the addr with the given input
// as parameters. It reverses the state in case of an execution error.
//
// DelegateCall differs from CallCode in the sense that it executes the given address'
// code with the caller as context and the caller is set to the caller of the caller.
func (evm *EVM) DelegateCall(caller ContractRef, addr common.Address, input []byte, gas uint64) (ret []byte, leftOverGas uint64, err error) {
	// Invoke tracer hooks that signal entering/exiting a call frame
	if evm.Config.Tracer != nil {
		// NOTE: caller must, at all times be a contract. It should never happen
		// that caller is something other than a Contract.
		parent := caller.(*Contract)
		// DELEGATECALL inherits value from parent call
		evm.captureBegin(evm.depth, DELEGATECALL, caller.Address(), addr, input, gas, parent.value.ToBig())
		defer func(startGas uint64) {
			evm.captureEnd(evm.depth, startGas, leftOverGas, ret, err)
		}(gas)
	}
	// Fail if we're trying to execute above the call depth limit
	if evm.depth > int(params.CallCreateDepth) {
		return nil, gas, ErrDepth
	}
	var snapshot = evm.StateDB.Snapshot()

	// It is allowed to call precompiles, even via delegatecall
	if p, isPrecompile := evm.precompile(addr); isPrecompile {
		ret, gas, err = RunPrecompiledContract(p, input, gas, evm.Config.Tracer)
	} else {
		addrCopy := addr
		// Initialise a new contract and make initialise the delegate values
		contract := NewContract(caller, AccountRef(caller.Address()), nil, gas).AsDelegate()
		contract.SetCallCode(&addrCopy, evm.StateDB.GetCodeHash(addrCopy), evm.StateDB.GetCode(addrCopy))
		ret, err = evm.interpreter.Run(contract, input, false)
		gas = contract.Gas
	}
	if err != nil {
		evm.StateDB.RevertToSnapshot(snapshot)
		if err != ErrExecutionReverted {
			if evm.Config.Tracer != nil && evm.Config.Tracer.OnGasChange != nil {
				evm.Config.Tracer.OnGasChange(gas, 0, tracing.GasChangeCallFailedExecution)
			}
			gas = 0
		}
	}
	return ret, gas, err
}

// StaticCall executes the contract associated with the addr with the given input
// as parameters while disallowing any modifications to the state during the call.
// Opcodes that attempt to perform such modifications will result in exceptions
// instead of performing the modifications.
func (evm *EVM) StaticCall(caller ContractRef, addr common.Address, input []byte, gas uint64) (ret []byte, leftOverGas uint64, err error) {
	// Invoke tracer hooks that signal entering/exiting a call frame
	if evm.Config.Tracer != nil {
		evm.captureBegin(evm.depth, STATICCALL, caller.Address(), addr, input, gas, nil)
		defer func(startGas uint64) {
			evm.captureEnd(evm.depth, startGas, leftOverGas, ret, err)
		}(gas)
	}
	// Fail if we're trying to execute above the call depth limit
	if evm.depth > int(params.CallCreateDepth) {
		return nil, gas, ErrDepth
	}
	// We take a snapshot here. This is a bit counter-intuitive, and could probably be skipped.
	// However, even a staticcall is considered a 'touch'. On mainnet, static calls were introduced
	// after all empty accounts were deleted, so this is not required. However, if we omit this,
	// then certain tests start failing; stRevertTest/RevertPrecompiledTouchExactOOG.json.
	// We could change this, but for now it's left for legacy reasons
	var snapshot = evm.StateDB.Snapshot()

	// We do an AddBalance of zero here, just in order to trigger a touch.
	// This doesn't matter on Mainnet, where all empties are gone at the time of Byzantium,
	// but is the correct thing to do and matters on other networks, in tests, and potential
	// future scenarios
	evm.StateDB.AddBalance(addr, new(uint256.Int), tracing.BalanceChangeTouchAccount)

	if p, isPrecompile := evm.precompile(addr); isPrecompile {
		ret, gas, err = RunPrecompiledContract(p, input, gas, evm.Config.Tracer)
	} else {
		// At this point, we use a copy of address. If we don't, the go compiler will
		// leak the 'contract' to the outer scope, and make allocation for 'contract'
		// even if the actual execution ends on RunPrecompiled above.
		addrCopy := addr
		// Initialise a new contract and set the code that is to be used by the EVM.
		// The contract is a scoped environment for this execution context only.
		contract := NewContract(caller, AccountRef(addrCopy), new(uint256.Int), gas)
		contract.SetCallCode(&addrCopy, evm.StateDB.GetCodeHash(addrCopy), evm.StateDB.GetCode(addrCopy))
		// When an error was returned by the EVM or when setting the creation code
		// above we revert to the snapshot and consume any gas remaining. Additionally
		// when we're in Homestead this also counts for code storage gas errors.
		ret, err = evm.interpreter.Run(contract, input, true)
		gas = contract.Gas
	}
	if err != nil {
		evm.StateDB.RevertToSnapshot(snapshot)
		if err != ErrExecutionReverted {
			if evm.Config.Tracer != nil && evm.Config.Tracer.OnGasChange != nil {
				evm.Config.Tracer.OnGasChange(gas, 0, tracing.GasChangeCallFailedExecution)
			}

			gas = 0
		}
	}
	return ret, gas, err
}

type codeAndHash struct {
	code []byte
	hash common.Hash
}

func (c *codeAndHash) Hash() common.Hash {
	if c.hash == (common.Hash{}) {
		c.hash = crypto.Keccak256Hash(c.code)
	}
	return c.hash
}

// create creates a new contract using code as deployment code.
func (evm *EVM) create(caller ContractRef, codeAndHash *codeAndHash, gas uint64, value *uint256.Int, address common.Address, typ OpCode) (ret []byte, createAddress common.Address, leftOverGas uint64, err error) {
	if evm.Config.Tracer != nil {
		evm.captureBegin(evm.depth, typ, caller.Address(), address, codeAndHash.code, gas, value.ToBig())
		defer func(startGas uint64) {
			evm.captureEnd(evm.depth, startGas, leftOverGas, ret, err)
		}(gas)
	}
	// Depth check execution. Fail if we're trying to execute above the
	// limit.
	if evm.depth > int(params.CallCreateDepth) {
		return nil, common.Address{}, gas, ErrDepth
	}
	if !evm.Context.CanTransfer(evm.StateDB, caller.Address(), value) {
		return nil, common.Address{}, gas, ErrInsufficientBalance
	}
	nonce := evm.StateDB.GetNonce(caller.Address())
	if nonce+1 < nonce {
		return nil, common.Address{}, gas, ErrNonceUintOverflow
	}
	evm.StateDB.SetNonce(caller.Address(), nonce+1)

	// We add this to the access list _before_ taking a snapshot. Even if the
	// creation fails, the access-list change should not be rolled back.
	if evm.chainRules.IsEIP2929 {
		evm.StateDB.AddAddressToAccessList(address)
	}
	// Ensure there's no existing contract already at the designated address.
	// Account is regarded as existent if any of these three conditions is met:
	// - the nonce is non-zero
	// - the code is non-empty
	// - the storage is non-empty
	contractHash := evm.StateDB.GetCodeHash(address)
	storageRoot := evm.StateDB.GetStorageRoot(address)
	if evm.StateDB.GetNonce(address) != 0 ||
		(contractHash != (common.Hash{}) && contractHash != types.EmptyCodeHash) || // non-empty code
		(storageRoot != (common.Hash{}) && storageRoot != types.EmptyRootHash) { // non-empty storage
		if evm.Config.Tracer != nil && evm.Config.Tracer.OnGasChange != nil {
			evm.Config.Tracer.OnGasChange(gas, 0, tracing.GasChangeCallFailedExecution)
		}
		return nil, common.Address{}, 0, ErrContractAddressCollision
	}
	// Create a new account on the state only if the object was not present.
	// It might be possible the contract code is deployed to a pre-existent
	// account with non-zero balance.
	snapshot := evm.StateDB.Snapshot()
	if !evm.StateDB.Exist(address) {
		evm.StateDB.CreateAccount(address)
	}
	// CreateContract means that regardless of whether the account previously existed
	// in the state trie or not, it _now_ becomes created as a _contract_ account.
	// This is performed _prior_ to executing the initcode,  since the initcode
	// acts inside that account.
	evm.StateDB.CreateContract(address)

	if evm.chainRules.IsEIP158 {
		evm.StateDB.SetNonce(address, 1)
	}
	evm.Context.Transfer(evm.StateDB, caller.Address(), address, value)

	// Initialise a new contract and set the code that is to be used by the EVM.
	// The contract is a scoped environment for this execution context only.
	contract := NewContract(caller, AccountRef(address), value, gas)
	contract.SetCodeOptionalHash(&address, codeAndHash)
	contract.IsDeployment = true

	// Charge the contract creation init gas in verkle mode
	if evm.chainRules.IsEIP4762 {
		if !contract.UseGas(evm.AccessEvents.ContractCreateInitGas(address, value.Sign() != 0), evm.Config.Tracer, tracing.GasChangeWitnessContractInit) {
			err = ErrOutOfGas
		}
	}

	if err == nil {
		ret, err = evm.interpreter.Run(contract, nil, false)
	}

	// Check whether the max code size has been exceeded, assign err if the case.
	if err == nil && evm.chainRules.IsEIP158 && len(ret) > params.MaxCodeSize {
		err = ErrMaxCodeSizeExceeded
	}

	// Reject code starting with 0xEF if EIP-3541 is enabled.
	if err == nil && len(ret) >= 1 && ret[0] == 0xEF && evm.chainRules.IsLondon {
		err = ErrInvalidCode
	}

	// if the contract creation ran successfully and no errors were returned
	// calculate the gas required to store the code. If the code could not
	// be stored due to not enough gas set an error and let it be handled
	// by the error checking condition below.
	if err == nil {
		if !evm.chainRules.IsEIP4762 {
			createDataGas := uint64(len(ret)) * params.CreateDataGas
			if !contract.UseGas(createDataGas, evm.Config.Tracer, tracing.GasChangeCallCodeStorage) {
				err = ErrCodeStoreOutOfGas
			}
		} else {
			// Contract creation completed, touch the missing fields in the contract
			if !contract.UseGas(evm.AccessEvents.AddAccount(address, true), evm.Config.Tracer, tracing.GasChangeWitnessContractCreation) {
				err = ErrCodeStoreOutOfGas
			}

			if err == nil && len(ret) > 0 && !contract.UseGas(evm.AccessEvents.CodeChunksRangeGas(address, 0, uint64(len(ret)), uint64(len(ret)), true), evm.Config.Tracer, tracing.GasChangeWitnessCodeChunk) {
				err = ErrCodeStoreOutOfGas
			}
		}

		if err == nil {
			evm.StateDB.SetCode(address, ret)
		}
	}

	// When an error was returned by the EVM or when setting the creation code
	// above we revert to the snapshot and consume any gas remaining. Additionally,
	// when we're in homestead this also counts for code storage gas errors.
	if err != nil && (evm.chainRules.IsHomestead || err != ErrCodeStoreOutOfGas) {
		evm.StateDB.RevertToSnapshot(snapshot)
		if err != ErrExecutionReverted {
			contract.UseGas(contract.Gas, evm.Config.Tracer, tracing.GasChangeCallFailedExecution)
		}
	}

	return ret, address, contract.Gas, err
}

// Create creates a new contract using code as deployment code.
func (evm *EVM) Create(caller ContractRef, code []byte, gas uint64, value *uint256.Int) (ret []byte, contractAddr common.Address, leftOverGas uint64, err error) {
	contractAddr = crypto.CreateAddress(caller.Address(), evm.StateDB.GetNonce(caller.Address()))
	return evm.create(caller, &codeAndHash{code: code}, gas, value, contractAddr, CREATE)
}

// Create2 creates a new contract using code as deployment code.
//
// The different between Create2 with Create is Create2 uses keccak256(0xff ++ msg.sender ++ salt ++ keccak256(init_code))[12:]
// instead of the usual sender-and-nonce-hash as the address where the contract is initialized at.
func (evm *EVM) Create2(caller ContractRef, code []byte, gas uint64, endowment *uint256.Int, salt *uint256.Int) (ret []byte, contractAddr common.Address, leftOverGas uint64, err error) {
	codeAndHash := &codeAndHash{code: code}
	contractAddr = crypto.CreateAddress2(caller.Address(), salt.Bytes32(), codeAndHash.Hash().Bytes())
	return evm.create(caller, codeAndHash, gas, endowment, contractAddr, CREATE2)
}

// ChainConfig returns the environment's chain configuration
func (evm *EVM) ChainConfig() *params.ChainConfig { return evm.chainConfig }

func (evm *EVM) captureBegin(depth int, typ OpCode, from common.Address, to common.Address, input []byte, startGas uint64, value *big.Int) {
	tracer := evm.Config.Tracer
	if tracer.OnEnter != nil {
		tracer.OnEnter(depth, byte(typ), from, to, input, startGas, value)
	}
	if tracer.OnGasChange != nil {
		tracer.OnGasChange(0, startGas, tracing.GasChangeCallInitialBalance)
	}
}

func (evm *EVM) captureEnd(depth int, startGas uint64, leftOverGas uint64, ret []byte, err error) {
	tracer := evm.Config.Tracer
	if leftOverGas != 0 && tracer.OnGasChange != nil {
		tracer.OnGasChange(leftOverGas, 0, tracing.GasChangeCallLeftOverReturned)
	}
	var reverted bool
	if err != nil {
		reverted = true
	}
	if !evm.chainRules.IsHomestead && errors.Is(err, ErrCodeStoreOutOfGas) {
		reverted = false
	}
	if tracer.OnExit != nil {
		tracer.OnExit(depth, ret, startGas-leftOverGas, VMErrorFromErr(err), reverted)
	}
}

// GetVMContext provides context about the block being executed as well as state
// to the tracers.
func (evm *EVM) GetVMContext() *tracing.VMContext {
	return &tracing.VMContext{
		Coinbase:    evm.Context.Coinbase,
		BlockNumber: evm.Context.BlockNumber,
		Time:        evm.Context.Time,
		Random:      evm.Context.Random,
		GasPrice:    evm.TxContext.GasPrice,
		ChainConfig: evm.ChainConfig(),
		StateDB:     evm.StateDB,
	}
}<|MERGE_RESOLUTION|>--- conflicted
+++ resolved
@@ -41,28 +41,7 @@
 )
 
 func (evm *EVM) precompile(addr common.Address) (PrecompiledContract, bool) {
-<<<<<<< HEAD
 	p, ok := evm.precompiles[addr]
-=======
-	var precompiles map[common.Address]PrecompiledContract
-	switch {
-	case evm.chainRules.IsVerkle:
-		precompiles = PrecompiledContractsVerkle
-	case evm.chainRules.IsPrague:
-		precompiles = PrecompiledContractsPrague
-	case evm.chainRules.IsCancun:
-		precompiles = PrecompiledContractsCancun
-	case evm.chainRules.IsBerlin:
-		precompiles = PrecompiledContractsBerlin
-	case evm.chainRules.IsIstanbul:
-		precompiles = PrecompiledContractsIstanbul
-	case evm.chainRules.IsByzantium:
-		precompiles = PrecompiledContractsByzantium
-	default:
-		precompiles = PrecompiledContractsHomestead
-	}
-	p, ok := precompiles[addr]
->>>>>>> 4461c1fc
 	return p, ok
 }
 
