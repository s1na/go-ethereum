// Copyright 2021 The go-ethereum Authors
// This file is part of the go-ethereum library.
//
// The go-ethereum library is free software: you can redistribute it and/or modify
// it under the terms of the GNU Lesser General Public License as published by
// the Free Software Foundation, either version 3 of the License, or
// (at your option) any later version.
//
// The go-ethereum library is distributed in the hope that it will be useful,
// but WITHOUT ANY WARRANTY; without even the implied warranty of
// MERCHANTABILITY or FITNESS FOR A PARTICULAR PURPOSE. See the
// GNU Lesser General Public License for more details.
//
// You should have received a copy of the GNU Lesser General Public License
// along with the go-ethereum library. If not, see <http://www.gnu.org/licenses/>.

package tracers

import (
	"bufio"
	"context"
	"encoding/json"
	"errors"
	"fmt"
	"math/big"
	"os"
	"runtime"
	"sync"
	"time"

	"github.com/ethereum/go-ethereum/common"
	"github.com/ethereum/go-ethereum/common/hexutil"
	"github.com/ethereum/go-ethereum/consensus"
	"github.com/ethereum/go-ethereum/core"
	"github.com/ethereum/go-ethereum/core/rawdb"
	"github.com/ethereum/go-ethereum/core/state"
	"github.com/ethereum/go-ethereum/core/types"
	"github.com/ethereum/go-ethereum/core/vm"
	"github.com/ethereum/go-ethereum/eth/tracers/directory"
	"github.com/ethereum/go-ethereum/eth/tracers/logger"
	"github.com/ethereum/go-ethereum/ethdb"
	"github.com/ethereum/go-ethereum/internal/ethapi"
	"github.com/ethereum/go-ethereum/log"
	"github.com/ethereum/go-ethereum/params"
	"github.com/ethereum/go-ethereum/rlp"
	"github.com/ethereum/go-ethereum/rpc"
)

const (
	// defaultTraceTimeout is the amount of time a single transaction can execute
	// by default before being forcefully aborted.
	defaultTraceTimeout = 5 * time.Second

	// defaultTraceReexec is the number of blocks the tracer is willing to go back
	// and reexecute to produce missing historical state necessary to run a specific
	// trace.
	defaultTraceReexec = uint64(128)

	// defaultTracechainMemLimit is the size of the triedb, at which traceChain
	// switches over and tries to use a disk-backed database instead of building
	// on top of memory.
	// For non-archive nodes, this limit _will_ be overblown, as disk-backed tries
	// will only be found every ~15K blocks or so.
	defaultTracechainMemLimit = common.StorageSize(500 * 1024 * 1024)

	// maximumPendingTraceStates is the maximum number of states allowed waiting
	// for tracing. The creation of trace state will be paused if the unused
	// trace states exceed this limit.
	maximumPendingTraceStates = 128
)

var errTxNotFound = errors.New("transaction not found")

// StateReleaseFunc is used to deallocate resources held by constructing a
// historical state for tracing purposes.
type StateReleaseFunc func()

// Backend interface provides the common API services (that are provided by
// both full and light clients) with access to necessary functions.
type Backend interface {
	HeaderByHash(ctx context.Context, hash common.Hash) (*types.Header, error)
	HeaderByNumber(ctx context.Context, number rpc.BlockNumber) (*types.Header, error)
	BlockByHash(ctx context.Context, hash common.Hash) (*types.Block, error)
	BlockByNumber(ctx context.Context, number rpc.BlockNumber) (*types.Block, error)
	GetTransaction(ctx context.Context, txHash common.Hash) (bool, *types.Transaction, common.Hash, uint64, uint64, error)
	RPCGasCap() uint64
	ChainConfig() *params.ChainConfig
	Engine() consensus.Engine
	ChainDb() ethdb.Database
	StateAtBlock(ctx context.Context, block *types.Block, reexec uint64, base *state.StateDB, readOnly bool, preferDisk bool) (*state.StateDB, StateReleaseFunc, error)
	StateAtTransaction(ctx context.Context, block *types.Block, txIndex int, reexec uint64) (*types.Transaction, vm.BlockContext, *state.StateDB, StateReleaseFunc, error)
}

// API is the collection of tracing APIs exposed over the private debugging endpoint.
type API struct {
	backend Backend
}

// NewAPI creates a new API definition for the tracing methods of the Ethereum service.
func NewAPI(backend Backend) *API {
	return &API{backend: backend}
}

// chainContext constructs the context reader which is used by the evm for reading
// the necessary chain context.
func (api *API) chainContext(ctx context.Context) core.ChainContext {
	return ethapi.NewChainContext(ctx, api.backend)
}

// blockByNumber is the wrapper of the chain access function offered by the backend.
// It will return an error if the block is not found.
func (api *API) blockByNumber(ctx context.Context, number rpc.BlockNumber) (*types.Block, error) {
	block, err := api.backend.BlockByNumber(ctx, number)
	if err != nil {
		return nil, err
	}
	if block == nil {
		return nil, fmt.Errorf("block #%d not found", number)
	}
	return block, nil
}

// blockByHash is the wrapper of the chain access function offered by the backend.
// It will return an error if the block is not found.
func (api *API) blockByHash(ctx context.Context, hash common.Hash) (*types.Block, error) {
	block, err := api.backend.BlockByHash(ctx, hash)
	if err != nil {
		return nil, err
	}
	if block == nil {
		return nil, fmt.Errorf("block %s not found", hash.Hex())
	}
	return block, nil
}

// blockByNumberAndHash is the wrapper of the chain access function offered by
// the backend. It will return an error if the block is not found.
//
// Note this function is friendly for the light client which can only retrieve the
// historical(before the CHT) header/block by number.
func (api *API) blockByNumberAndHash(ctx context.Context, number rpc.BlockNumber, hash common.Hash) (*types.Block, error) {
	block, err := api.blockByNumber(ctx, number)
	if err != nil {
		return nil, err
	}
	if block.Hash() == hash {
		return block, nil
	}
	return api.blockByHash(ctx, hash)
}

// TraceConfig holds extra parameters to trace functions.
type TraceConfig struct {
	*logger.Config
	Tracer  *string
	Timeout *string
	Reexec  *uint64
	// Config specific to given tracer. Note struct logger
	// config are historically embedded in main object.
	TracerConfig json.RawMessage
}

// TraceCallConfig is the config for traceCall API. It holds one more
// field to override the state for tracing.
type TraceCallConfig struct {
	TraceConfig
	StateOverrides *ethapi.StateOverride
	BlockOverrides *ethapi.BlockOverrides
	TxIndex        *hexutil.Uint
}

// StdTraceConfig holds extra parameters to standard-json trace functions.
type StdTraceConfig struct {
	logger.Config
	Reexec *uint64
	TxHash common.Hash
}

// txTraceResult is the result of a single transaction trace.
type txTraceResult struct {
	TxHash common.Hash `json:"txHash"`           // transaction hash
	Result interface{} `json:"result,omitempty"` // Trace results produced by the tracer
	Error  string      `json:"error,omitempty"`  // Trace failure produced by the tracer
}

// blockTraceTask represents a single block trace task when an entire chain is
// being traced.
type blockTraceTask struct {
	statedb *state.StateDB   // Intermediate state prepped for tracing
	block   *types.Block     // Block to trace the transactions from
	release StateReleaseFunc // The function to release the held resource for this task
	results []*txTraceResult // Trace results produced by the task
}

// blockTraceResult represents the results of tracing a single block when an entire
// chain is being traced.
type blockTraceResult struct {
	Block  hexutil.Uint64   `json:"block"`  // Block number corresponding to this trace
	Hash   common.Hash      `json:"hash"`   // Block hash corresponding to this trace
	Traces []*txTraceResult `json:"traces"` // Trace results produced by the task
}

// txTraceTask represents a single transaction trace task when an entire block
// is being traced.
type txTraceTask struct {
	statedb *state.StateDB // Intermediate state prepped for tracing
	index   int            // Transaction offset in the block
}

// TraceChain returns the structured logs created during the execution of EVM
// between two blocks (excluding start) and returns them as a JSON object.
func (api *API) TraceChain(ctx context.Context, start, end rpc.BlockNumber, config *TraceConfig) (*rpc.Subscription, error) { // Fetch the block interval that we want to trace
	from, err := api.blockByNumber(ctx, start)
	if err != nil {
		return nil, err
	}
	to, err := api.blockByNumber(ctx, end)
	if err != nil {
		return nil, err
	}
	if from.Number().Cmp(to.Number()) >= 0 {
		return nil, fmt.Errorf("end block (#%d) needs to come after start block (#%d)", end, start)
	}
	// Tracing a chain is a **long** operation, only do with subscriptions
	notifier, supported := rpc.NotifierFromContext(ctx)
	if !supported {
		return &rpc.Subscription{}, rpc.ErrNotificationsUnsupported
	}
	sub := notifier.CreateSubscription()

	resCh := api.traceChain(from, to, config, sub.Err())
	go func() {
		for result := range resCh {
			notifier.Notify(sub.ID, result)
		}
	}()
	return sub, nil
}

// traceChain configures a new tracer according to the provided configuration, and
// executes all the transactions contained within. The tracing chain range includes
// the end block but excludes the start one. The return value will be one item per
// transaction, dependent on the requested tracer.
// The tracing procedure should be aborted in case the closed signal is received.
func (api *API) traceChain(start, end *types.Block, config *TraceConfig, closed <-chan error) chan *blockTraceResult {
	reexec := defaultTraceReexec
	if config != nil && config.Reexec != nil {
		reexec = *config.Reexec
	}
	blocks := int(end.NumberU64() - start.NumberU64())
	threads := runtime.NumCPU()
	if threads > blocks {
		threads = blocks
	}
	var (
		pend    = new(sync.WaitGroup)
		ctx     = context.Background()
		taskCh  = make(chan *blockTraceTask, threads)
		resCh   = make(chan *blockTraceTask, threads)
		tracker = newStateTracker(maximumPendingTraceStates, start.NumberU64())
	)
	for th := 0; th < threads; th++ {
		pend.Add(1)
		go func() {
			defer pend.Done()

			// Fetch and execute the block trace taskCh
			for task := range taskCh {
				var (
					signer   = types.MakeSigner(api.backend.ChainConfig(), task.block.Number(), task.block.Time())
					blockCtx = core.NewEVMBlockContext(task.block.Header(), api.chainContext(ctx), nil)
				)
				// Trace all the transactions contained within
				for i, tx := range task.block.Transactions() {
					msg, _ := core.TransactionToMessage(tx, signer, task.block.BaseFee())
					txctx := &directory.Context{
						BlockHash:   task.block.Hash(),
						BlockNumber: task.block.Number(),
						TxIndex:     i,
						TxHash:      tx.Hash(),
					}
					res, err := api.traceTx(ctx, tx, msg, txctx, blockCtx, task.statedb, config)
					if err != nil {
						task.results[i] = &txTraceResult{TxHash: tx.Hash(), Error: err.Error()}
						log.Warn("Tracing failed", "hash", tx.Hash(), "block", task.block.NumberU64(), "err", err)
						break
					}
					task.results[i] = &txTraceResult{TxHash: tx.Hash(), Result: res}
				}
				// Tracing state is used up, queue it for de-referencing. Note the
				// state is the parent state of trace block, use block.number-1 as
				// the state number.
				tracker.releaseState(task.block.NumberU64()-1, task.release)

				// Stream the result back to the result catcher or abort on teardown
				select {
				case resCh <- task:
				case <-closed:
					return
				}
			}
		}()
	}
	// Start a goroutine to feed all the blocks into the tracers
	go func() {
		var (
			logged  time.Time
			begin   = time.Now()
			number  uint64
			traced  uint64
			failed  error
			statedb *state.StateDB
			release StateReleaseFunc
		)
		// Ensure everything is properly cleaned up on any exit path
		defer func() {
			close(taskCh)
			pend.Wait()

			// Clean out any pending release functions of trace states.
			tracker.callReleases()

			// Log the chain result
			switch {
			case failed != nil:
				log.Warn("Chain tracing failed", "start", start.NumberU64(), "end", end.NumberU64(), "transactions", traced, "elapsed", time.Since(begin), "err", failed)
			case number < end.NumberU64():
				log.Warn("Chain tracing aborted", "start", start.NumberU64(), "end", end.NumberU64(), "abort", number, "transactions", traced, "elapsed", time.Since(begin))
			default:
				log.Info("Chain tracing finished", "start", start.NumberU64(), "end", end.NumberU64(), "transactions", traced, "elapsed", time.Since(begin))
			}
			close(resCh)
		}()
		// Feed all the blocks both into the tracer, as well as fast process concurrently
		for number = start.NumberU64(); number < end.NumberU64(); number++ {
			// Stop tracing if interruption was requested
			select {
			case <-closed:
				return
			default:
			}
			// Print progress logs if long enough time elapsed
			if time.Since(logged) > 8*time.Second {
				logged = time.Now()
				log.Info("Tracing chain segment", "start", start.NumberU64(), "end", end.NumberU64(), "current", number, "transactions", traced, "elapsed", time.Since(begin))
			}
			// Retrieve the parent block and target block for tracing.
			block, err := api.blockByNumber(ctx, rpc.BlockNumber(number))
			if err != nil {
				failed = err
				break
			}
			next, err := api.blockByNumber(ctx, rpc.BlockNumber(number+1))
			if err != nil {
				failed = err
				break
			}
			// Make sure the state creator doesn't go too far. Too many unprocessed
			// trace state may cause the oldest state to become stale(e.g. in
			// path-based scheme).
			if err = tracker.wait(number); err != nil {
				failed = err
				break
			}
			// Prepare the statedb for tracing. Don't use the live database for
			// tracing to avoid persisting state junks into the database. Switch
			// over to `preferDisk` mode only if the memory usage exceeds the
			// limit, the trie database will be reconstructed from scratch only
			// if the relevant state is available in disk.
			var preferDisk bool
			if statedb != nil {
				s1, s2, s3 := statedb.Database().TrieDB().Size()
				preferDisk = s1+s2+s3 > defaultTracechainMemLimit
			}
			statedb, release, err = api.backend.StateAtBlock(ctx, block, reexec, statedb, false, preferDisk)
			if err != nil {
				failed = err
				break
			}
			// Clean out any pending release functions of trace state. Note this
			// step must be done after constructing tracing state, because the
			// tracing state of block next depends on the parent state and construction
			// may fail if we release too early.
			tracker.callReleases()

			// Send the block over to the concurrent tracers (if not in the fast-forward phase)
			txs := next.Transactions()
			select {
			case taskCh <- &blockTraceTask{statedb: statedb.Copy(), block: next, release: release, results: make([]*txTraceResult, len(txs))}:
			case <-closed:
				tracker.releaseState(number, release)
				return
			}
			traced += uint64(len(txs))
		}
	}()

	// Keep reading the trace results and stream them to result channel.
	retCh := make(chan *blockTraceResult)
	go func() {
		defer close(retCh)
		var (
			next = start.NumberU64() + 1
			done = make(map[uint64]*blockTraceResult)
		)
		for res := range resCh {
			// Queue up next received result
			result := &blockTraceResult{
				Block:  hexutil.Uint64(res.block.NumberU64()),
				Hash:   res.block.Hash(),
				Traces: res.results,
			}
			done[uint64(result.Block)] = result

			// Stream completed traces to the result channel
			for result, ok := done[next]; ok; result, ok = done[next] {
				if len(result.Traces) > 0 || next == end.NumberU64() {
					// It will be blocked in case the channel consumer doesn't take the
					// tracing result in time(e.g. the websocket connect is not stable)
					// which will eventually block the entire chain tracer. It's the
					// expected behavior to not waste node resources for a non-active user.
					retCh <- result
				}
				delete(done, next)
				next++
			}
		}
	}()
	return retCh
}

// TraceBlockByNumber returns the structured logs created during the execution of
// EVM and returns them as a JSON object.
func (api *API) TraceBlockByNumber(ctx context.Context, number rpc.BlockNumber, config *TraceConfig) ([]*txTraceResult, error) {
	block, err := api.blockByNumber(ctx, number)
	if err != nil {
		return nil, err
	}
	return api.traceBlock(ctx, block, config)
}

// TraceBlockByHash returns the structured logs created during the execution of
// EVM and returns them as a JSON object.
func (api *API) TraceBlockByHash(ctx context.Context, hash common.Hash, config *TraceConfig) ([]*txTraceResult, error) {
	block, err := api.blockByHash(ctx, hash)
	if err != nil {
		return nil, err
	}
	return api.traceBlock(ctx, block, config)
}

// TraceBlock returns the structured logs created during the execution of EVM
// and returns them as a JSON object.
func (api *API) TraceBlock(ctx context.Context, blob hexutil.Bytes, config *TraceConfig) ([]*txTraceResult, error) {
	block := new(types.Block)
	if err := rlp.DecodeBytes(blob, block); err != nil {
		return nil, fmt.Errorf("could not decode block: %v", err)
	}
	return api.traceBlock(ctx, block, config)
}

// TraceBlockFromFile returns the structured logs created during the execution of
// EVM and returns them as a JSON object.
func (api *API) TraceBlockFromFile(ctx context.Context, file string, config *TraceConfig) ([]*txTraceResult, error) {
	blob, err := os.ReadFile(file)
	if err != nil {
		return nil, fmt.Errorf("could not read file: %v", err)
	}
	return api.TraceBlock(ctx, blob, config)
}

// TraceBadBlock returns the structured logs created during the execution of
// EVM against a block pulled from the pool of bad ones and returns them as a JSON
// object.
func (api *API) TraceBadBlock(ctx context.Context, hash common.Hash, config *TraceConfig) ([]*txTraceResult, error) {
	block := rawdb.ReadBadBlock(api.backend.ChainDb(), hash)
	if block == nil {
		return nil, fmt.Errorf("bad block %#x not found", hash)
	}
	return api.traceBlock(ctx, block, config)
}

// StandardTraceBlockToFile dumps the structured logs created during the
// execution of EVM to the local file system and returns a list of files
// to the caller.
func (api *API) StandardTraceBlockToFile(ctx context.Context, hash common.Hash, config *StdTraceConfig) ([]string, error) {
	block, err := api.blockByHash(ctx, hash)
	if err != nil {
		return nil, err
	}
	return api.standardTraceBlockToFile(ctx, block, config)
}

// IntermediateRoots executes a block (bad- or canon- or side-), and returns a list
// of intermediate roots: the stateroot after each transaction.
func (api *API) IntermediateRoots(ctx context.Context, hash common.Hash, config *TraceConfig) ([]common.Hash, error) {
	block, _ := api.blockByHash(ctx, hash)
	if block == nil {
		// Check in the bad blocks
		block = rawdb.ReadBadBlock(api.backend.ChainDb(), hash)
	}
	if block == nil {
		return nil, fmt.Errorf("block %#x not found", hash)
	}
	if block.NumberU64() == 0 {
		return nil, errors.New("genesis is not traceable")
	}
	parent, err := api.blockByNumberAndHash(ctx, rpc.BlockNumber(block.NumberU64()-1), block.ParentHash())
	if err != nil {
		return nil, err
	}
	reexec := defaultTraceReexec
	if config != nil && config.Reexec != nil {
		reexec = *config.Reexec
	}
	statedb, release, err := api.backend.StateAtBlock(ctx, parent, reexec, nil, true, false)
	if err != nil {
		return nil, err
	}
	defer release()

	var (
		roots              []common.Hash
		signer             = types.MakeSigner(api.backend.ChainConfig(), block.Number(), block.Time())
		chainConfig        = api.backend.ChainConfig()
		vmctx              = core.NewEVMBlockContext(block.Header(), api.chainContext(ctx), nil)
		deleteEmptyObjects = chainConfig.IsEIP158(block.Number())
	)
	for i, tx := range block.Transactions() {
		if err := ctx.Err(); err != nil {
			return nil, err
		}
		var (
			msg, _    = core.TransactionToMessage(tx, signer, block.BaseFee())
			txContext = core.NewEVMTxContext(msg)
			vmenv     = vm.NewEVM(vmctx, txContext, statedb, chainConfig, vm.Config{})
		)
		statedb.SetTxContext(tx.Hash(), i)
		if _, err := core.ApplyMessage(vmenv, msg, new(core.GasPool).AddGas(msg.GasLimit)); err != nil {
			log.Warn("Tracing intermediate roots did not complete", "txindex", i, "txhash", tx.Hash(), "err", err)
			// We intentionally don't return the error here: if we do, then the RPC server will not
			// return the roots. Most likely, the caller already knows that a certain transaction fails to
			// be included, but still want the intermediate roots that led to that point.
			// It may happen the tx_N causes an erroneous state, which in turn causes tx_N+M to not be
			// executable.
			// N.B: This should never happen while tracing canon blocks, only when tracing bad blocks.
			return roots, nil
		}
		// calling IntermediateRoot will internally call Finalize on the state
		// so any modifications are written to the trie
		roots = append(roots, statedb.IntermediateRoot(deleteEmptyObjects))
	}
	return roots, nil
}

// StandardTraceBadBlockToFile dumps the structured logs created during the
// execution of EVM against a block pulled from the pool of bad ones to the
// local file system and returns a list of files to the caller.
func (api *API) StandardTraceBadBlockToFile(ctx context.Context, hash common.Hash, config *StdTraceConfig) ([]string, error) {
	block := rawdb.ReadBadBlock(api.backend.ChainDb(), hash)
	if block == nil {
		return nil, fmt.Errorf("bad block %#x not found", hash)
	}
	return api.standardTraceBlockToFile(ctx, block, config)
}

// traceBlock configures a new tracer according to the provided configuration, and
// executes all the transactions contained within. The return value will be one item
// per transaction, dependent on the requested tracer.
func (api *API) traceBlock(ctx context.Context, block *types.Block, config *TraceConfig) ([]*txTraceResult, error) {
	if block.NumberU64() == 0 {
		return nil, errors.New("genesis is not traceable")
	}
	// Prepare base state
	parent, err := api.blockByNumberAndHash(ctx, rpc.BlockNumber(block.NumberU64()-1), block.ParentHash())
	if err != nil {
		return nil, err
	}
	reexec := defaultTraceReexec
	if config != nil && config.Reexec != nil {
		reexec = *config.Reexec
	}
	statedb, release, err := api.backend.StateAtBlock(ctx, parent, reexec, nil, true, false)
	if err != nil {
		return nil, err
	}
	defer release()

	// JS tracers have high overhead. In this case run a parallel
	// process that generates states in one thread and traces txes
	// in separate worker threads.
	if config != nil && config.Tracer != nil && *config.Tracer != "" {
		if isJS := directory.DefaultDirectory.IsJS(*config.Tracer); isJS {
			return api.traceBlockParallel(ctx, block, statedb, config)
		}
	}
	// Native tracers have low overhead
	var (
		txs       = block.Transactions()
		blockHash = block.Hash()
		blockCtx  = core.NewEVMBlockContext(block.Header(), api.chainContext(ctx), nil)
		signer    = types.MakeSigner(api.backend.ChainConfig(), block.Number(), block.Time())
		results   = make([]*txTraceResult, len(txs))
	)
	for i, tx := range txs {
		// Generate the next state snapshot fast without tracing
		msg, _ := core.TransactionToMessage(tx, signer, block.BaseFee())
		txctx := &directory.Context{
			BlockHash:   blockHash,
			BlockNumber: block.Number(),
			TxIndex:     i,
			TxHash:      tx.Hash(),
		}
		res, err := api.traceTx(ctx, tx, msg, txctx, blockCtx, statedb, config)
		if err != nil {
			return nil, err
		}
		results[i] = &txTraceResult{TxHash: tx.Hash(), Result: res}
	}
	return results, nil
}

// traceBlockParallel is for tracers that have a high overhead (read JS tracers). One thread
// runs along and executes txes without tracing enabled to generate their prestate.
// Worker threads take the tasks and the prestate and trace them.
func (api *API) traceBlockParallel(ctx context.Context, block *types.Block, statedb *state.StateDB, config *TraceConfig) ([]*txTraceResult, error) {
	// Execute all the transaction contained within the block concurrently
	var (
		txs       = block.Transactions()
		blockHash = block.Hash()
		signer    = types.MakeSigner(api.backend.ChainConfig(), block.Number(), block.Time())
		results   = make([]*txTraceResult, len(txs))
		pend      sync.WaitGroup
	)
	threads := runtime.NumCPU()
	if threads > len(txs) {
		threads = len(txs)
	}
	jobs := make(chan *txTraceTask, threads)
	for th := 0; th < threads; th++ {
		pend.Add(1)
		go func() {
			defer pend.Done()
			// Fetch and execute the next transaction trace tasks
			for task := range jobs {
				msg, _ := core.TransactionToMessage(txs[task.index], signer, block.BaseFee())
				txctx := &directory.Context{
					BlockHash:   blockHash,
					BlockNumber: block.Number(),
					TxIndex:     task.index,
					TxHash:      txs[task.index].Hash(),
				}
<<<<<<< HEAD
				res, err := api.traceTx(ctx, txs[task.index], msg, txctx, blockCtx, task.statedb, config)
=======
				// Reconstruct the block context for each transaction
				// as the GetHash function of BlockContext is not safe for
				// concurrent use.
				// See: https://github.com/ethereum/go-ethereum/issues/29114
				blockCtx := core.NewEVMBlockContext(block.Header(), api.chainContext(ctx), nil)
				res, err := api.traceTx(ctx, msg, txctx, blockCtx, task.statedb, config)
>>>>>>> c170fa27
				if err != nil {
					results[task.index] = &txTraceResult{TxHash: txs[task.index].Hash(), Error: err.Error()}
					continue
				}
				results[task.index] = &txTraceResult{TxHash: txs[task.index].Hash(), Result: res}
			}
		}()
	}

	// Feed the transactions into the tracers and return
	var failed error
	blockCtx := core.NewEVMBlockContext(block.Header(), api.chainContext(ctx), nil)
txloop:
	for i, tx := range txs {
		// Send the trace task over for execution
		task := &txTraceTask{statedb: statedb.Copy(), index: i}
		select {
		case <-ctx.Done():
			failed = ctx.Err()
			break txloop
		case jobs <- task:
		}

		// Generate the next state snapshot fast without tracing
		msg, _ := core.TransactionToMessage(tx, signer, block.BaseFee())
		statedb.SetTxContext(tx.Hash(), i)
		vmenv := vm.NewEVM(blockCtx, core.NewEVMTxContext(msg), statedb, api.backend.ChainConfig(), vm.Config{})
		if _, err := core.ApplyMessage(vmenv, msg, new(core.GasPool).AddGas(msg.GasLimit)); err != nil {
			failed = err
			break txloop
		}
		// Finalize the state so any modifications are written to the trie
		// Only delete empty objects if EIP158/161 (a.k.a Spurious Dragon) is in effect
		statedb.Finalise(vmenv.ChainConfig().IsEIP158(block.Number()))
	}

	close(jobs)
	pend.Wait()

	// If execution failed in between, abort
	if failed != nil {
		return nil, failed
	}
	return results, nil
}

// standardTraceBlockToFile configures a new tracer which uses standard JSON output,
// and traces either a full block or an individual transaction. The return value will
// be one filename per transaction traced.
func (api *API) standardTraceBlockToFile(ctx context.Context, block *types.Block, config *StdTraceConfig) ([]string, error) {
	// If we're tracing a single transaction, make sure it's present
	if config != nil && config.TxHash != (common.Hash{}) {
		if !containsTx(block, config.TxHash) {
			return nil, fmt.Errorf("transaction %#x not found in block", config.TxHash)
		}
	}
	if block.NumberU64() == 0 {
		return nil, errors.New("genesis is not traceable")
	}
	parent, err := api.blockByNumberAndHash(ctx, rpc.BlockNumber(block.NumberU64()-1), block.ParentHash())
	if err != nil {
		return nil, err
	}
	reexec := defaultTraceReexec
	if config != nil && config.Reexec != nil {
		reexec = *config.Reexec
	}
	statedb, release, err := api.backend.StateAtBlock(ctx, parent, reexec, nil, true, false)
	if err != nil {
		return nil, err
	}
	defer release()

	// Retrieve the tracing configurations, or use default values
	var (
		logConfig logger.Config
		txHash    common.Hash
	)
	if config != nil {
		logConfig = config.Config
		txHash = config.TxHash
	}
	logConfig.Debug = true

	// Execute transaction, either tracing all or just the requested one
	var (
		dumps       []string
		signer      = types.MakeSigner(api.backend.ChainConfig(), block.Number(), block.Time())
		chainConfig = api.backend.ChainConfig()
		vmctx       = core.NewEVMBlockContext(block.Header(), api.chainContext(ctx), nil)
		canon       = true
	)
	// Check if there are any overrides: the caller may wish to enable a future
	// fork when executing this block. Note, such overrides are only applicable to the
	// actual specified block, not any preceding blocks that we have to go through
	// in order to obtain the state.
	// Therefore, it's perfectly valid to specify `"futureForkBlock": 0`, to enable `futureFork`
	if config != nil && config.Overrides != nil {
		// Note: This copies the config, to not screw up the main config
		chainConfig, canon = overrideConfig(chainConfig, config.Overrides)
	}
	for i, tx := range block.Transactions() {
		// Prepare the transaction for un-traced execution
		var (
			msg, _    = core.TransactionToMessage(tx, signer, block.BaseFee())
			txContext = core.NewEVMTxContext(msg)
			vmConf    vm.Config
			dump      *os.File
			writer    *bufio.Writer
			err       error
		)
		// If the transaction needs tracing, swap out the configs
		if tx.Hash() == txHash || txHash == (common.Hash{}) {
			// Generate a unique temporary file to dump it into
			prefix := fmt.Sprintf("block_%#x-%d-%#x-", block.Hash().Bytes()[:4], i, tx.Hash().Bytes()[:4])
			if !canon {
				prefix = fmt.Sprintf("%valt-", prefix)
			}
			dump, err = os.CreateTemp(os.TempDir(), prefix)
			if err != nil {
				return nil, err
			}
			dumps = append(dumps, dump.Name())

			// Swap out the noop logger to the standard tracer
			writer = bufio.NewWriter(dump)
			vmConf = vm.Config{
				Tracer:                  logger.NewJSONLogger(&logConfig, writer).Hooks(),
				EnablePreimageRecording: true,
			}
		}
		// Execute the transaction and flush any traces to disk
		vmenv := vm.NewEVM(vmctx, txContext, statedb, chainConfig, vmConf)
		statedb.SetTxContext(tx.Hash(), i)
		vmConf.Tracer.OnTxStart(vmenv.GetVMContext(), tx, msg.From)
		vmRet, err := core.ApplyMessage(vmenv, msg, new(core.GasPool).AddGas(msg.GasLimit))
		vmConf.Tracer.OnTxEnd(&types.Receipt{GasUsed: vmRet.UsedGas}, err)
		if writer != nil {
			writer.Flush()
		}
		if dump != nil {
			dump.Close()
			log.Info("Wrote standard trace", "file", dump.Name())
		}
		if err != nil {
			return dumps, err
		}
		// Finalize the state so any modifications are written to the trie
		// Only delete empty objects if EIP158/161 (a.k.a Spurious Dragon) is in effect
		statedb.Finalise(vmenv.ChainConfig().IsEIP158(block.Number()))

		// If we've traced the transaction we were looking for, abort
		if tx.Hash() == txHash {
			break
		}
	}
	return dumps, nil
}

// containsTx reports whether the transaction with a certain hash
// is contained within the specified block.
func containsTx(block *types.Block, hash common.Hash) bool {
	for _, tx := range block.Transactions() {
		if tx.Hash() == hash {
			return true
		}
	}
	return false
}

// TraceTransaction returns the structured logs created during the execution of EVM
// and returns them as a JSON object.
func (api *API) TraceTransaction(ctx context.Context, hash common.Hash, config *TraceConfig) (interface{}, error) {
	found, _, blockHash, blockNumber, index, err := api.backend.GetTransaction(ctx, hash)
	if err != nil {
		return nil, ethapi.NewTxIndexingError()
	}
	// Only mined txes are supported
	if !found {
		return nil, errTxNotFound
	}
	// It shouldn't happen in practice.
	if blockNumber == 0 {
		return nil, errors.New("genesis is not traceable")
	}
	reexec := defaultTraceReexec
	if config != nil && config.Reexec != nil {
		reexec = *config.Reexec
	}
	block, err := api.blockByNumberAndHash(ctx, rpc.BlockNumber(blockNumber), blockHash)
	if err != nil {
		return nil, err
	}
	tx, vmctx, statedb, release, err := api.backend.StateAtTransaction(ctx, block, int(index), reexec)
	if err != nil {
		return nil, err
	}
	defer release()
	msg, err := core.TransactionToMessage(tx, types.MakeSigner(api.backend.ChainConfig(), block.Number(), block.Time()), block.BaseFee())
	if err != nil {
		return nil, err
	}

	txctx := &directory.Context{
		BlockHash:   blockHash,
		BlockNumber: block.Number(),
		TxIndex:     int(index),
		TxHash:      hash,
	}
	return api.traceTx(ctx, tx, msg, txctx, vmctx, statedb, config)
}

// TraceCall lets you trace a given eth_call. It collects the structured logs
// created during the execution of EVM if the given transaction was added on
// top of the provided block and returns them as a JSON object.
// If no transaction index is specified, the trace will be conducted on the state
// after executing the specified block. However, if a transaction index is provided,
// the trace will be conducted on the state after executing the specified transaction
// within the specified block.
func (api *API) TraceCall(ctx context.Context, args ethapi.TransactionArgs, blockNrOrHash rpc.BlockNumberOrHash, config *TraceCallConfig) (interface{}, error) {
	// Try to retrieve the specified block
	var (
		err     error
		block   *types.Block
		statedb *state.StateDB
		release StateReleaseFunc
	)
	if hash, ok := blockNrOrHash.Hash(); ok {
		block, err = api.blockByHash(ctx, hash)
	} else if number, ok := blockNrOrHash.Number(); ok {
		if number == rpc.PendingBlockNumber {
			// We don't have access to the miner here. For tracing 'future' transactions,
			// it can be done with block- and state-overrides instead, which offers
			// more flexibility and stability than trying to trace on 'pending', since
			// the contents of 'pending' is unstable and probably not a true representation
			// of what the next actual block is likely to contain.
			return nil, errors.New("tracing on top of pending is not supported")
		}
		block, err = api.blockByNumber(ctx, number)
	} else {
		return nil, errors.New("invalid arguments; neither block nor hash specified")
	}
	if err != nil {
		return nil, err
	}
	// try to recompute the state
	reexec := defaultTraceReexec
	if config != nil && config.Reexec != nil {
		reexec = *config.Reexec
	}

	if config != nil && config.TxIndex != nil {
		_, _, statedb, release, err = api.backend.StateAtTransaction(ctx, block, int(*config.TxIndex), reexec)
	} else {
		statedb, release, err = api.backend.StateAtBlock(ctx, block, reexec, nil, true, false)
	}
	if err != nil {
		return nil, err
	}
	defer release()

	vmctx := core.NewEVMBlockContext(block.Header(), api.chainContext(ctx), nil)
	// Apply the customization rules if required.
	if config != nil {
		if err := config.StateOverrides.Apply(statedb); err != nil {
			return nil, err
		}
		config.BlockOverrides.Apply(&vmctx)
	}
	// Execute the trace
	msg, err := args.ToMessage(api.backend.RPCGasCap(), vmctx.BaseFee)
	if err != nil {
		return nil, err
	}
	tx, err := argsToTransaction(api.backend, &args, msg)
	if err != nil {
		return nil, err
	}
	var traceConfig *TraceConfig
	if config != nil {
		traceConfig = &config.TraceConfig
	}
	return api.traceTx(ctx, tx, msg, new(directory.Context), vmctx, statedb, traceConfig)
}

// traceTx configures a new tracer according to the provided configuration, and
// executes the given message in the provided environment. The return value will
// be tracer dependent.
func (api *API) traceTx(ctx context.Context, tx *types.Transaction, message *core.Message, txctx *directory.Context, vmctx vm.BlockContext, statedb *state.StateDB, config *TraceConfig) (interface{}, error) {
	var (
		tracer  *directory.Tracer
		err     error
		timeout = defaultTraceTimeout
		usedGas uint64
	)
	if config == nil {
		config = &TraceConfig{}
	}
	// Default tracer is the struct logger
	tracer = logger.NewStructLogger(config.Config).Tracer()
	if config.Tracer != nil {
		tracer, err = directory.DefaultDirectory.New(*config.Tracer, txctx, config.TracerConfig)
		if err != nil {
			return nil, err
		}
	}
	vmenv := vm.NewEVM(vmctx, vm.TxContext{GasPrice: big.NewInt(0)}, statedb, api.backend.ChainConfig(), vm.Config{Tracer: tracer.Hooks, NoBaseFee: true})
	statedb.SetLogger(tracer.Hooks)

	// Define a meaningful timeout of a single transaction trace
	if config.Timeout != nil {
		if timeout, err = time.ParseDuration(*config.Timeout); err != nil {
			return nil, err
		}
	}
	deadlineCtx, cancel := context.WithTimeout(ctx, timeout)
	go func() {
		<-deadlineCtx.Done()
		if errors.Is(deadlineCtx.Err(), context.DeadlineExceeded) {
			tracer.Stop(errors.New("execution timeout"))
			// Stop evm execution. Note cancellation is not necessarily immediate.
			vmenv.Cancel()
		}
	}()
	defer cancel()

	// Call Prepare to clear out the statedb access list
	statedb.SetTxContext(txctx.TxHash, txctx.TxIndex)
	_, err = core.ApplyTransactionWithEVM(message, api.backend.ChainConfig(), new(core.GasPool).AddGas(message.GasLimit), statedb, vmctx.BlockNumber, txctx.BlockHash, tx, &usedGas, vmenv)
	if err != nil {
		return nil, fmt.Errorf("tracing failed: %w", err)
	}
	return tracer.GetResult()
}

// APIs return the collection of RPC services the tracer package offers.
func APIs(backend Backend) []rpc.API {
	// Append all the local APIs and return
	return []rpc.API{
		{
			Namespace: "debug",
			Service:   NewAPI(backend),
		},
	}
}

// overrideConfig returns a copy of original with forks enabled by override enabled,
// along with a boolean that indicates whether the copy is canonical (equivalent to the original).
// Note: the Clique-part is _not_ deep copied
func overrideConfig(original *params.ChainConfig, override *params.ChainConfig) (*params.ChainConfig, bool) {
	copy := new(params.ChainConfig)
	*copy = *original
	canon := true

	// Apply forks (after Berlin) to the copy.
	if block := override.BerlinBlock; block != nil {
		copy.BerlinBlock = block
		canon = false
	}
	if block := override.LondonBlock; block != nil {
		copy.LondonBlock = block
		canon = false
	}
	if block := override.ArrowGlacierBlock; block != nil {
		copy.ArrowGlacierBlock = block
		canon = false
	}
	if block := override.GrayGlacierBlock; block != nil {
		copy.GrayGlacierBlock = block
		canon = false
	}
	if block := override.MergeNetsplitBlock; block != nil {
		copy.MergeNetsplitBlock = block
		canon = false
	}
	if timestamp := override.ShanghaiTime; timestamp != nil {
		copy.ShanghaiTime = timestamp
		canon = false
	}
	if timestamp := override.CancunTime; timestamp != nil {
		copy.CancunTime = timestamp
		canon = false
	}
	if timestamp := override.PragueTime; timestamp != nil {
		copy.PragueTime = timestamp
		canon = false
	}
	if timestamp := override.VerkleTime; timestamp != nil {
		copy.VerkleTime = timestamp
		canon = false
	}

	return copy, canon
}

// argsToTransaction produces a Transaction object given call arguments.
// The `msg` field must be converted from the same arguments.
func argsToTransaction(b Backend, args *ethapi.TransactionArgs, msg *core.Message) (*types.Transaction, error) {
	chainID := b.ChainConfig().ChainID
	if args.ChainID != nil {
		if have := (*big.Int)(args.ChainID); have.Cmp(chainID) != 0 {
			return nil, fmt.Errorf("chainId does not match node's (have=%v, want=%v)", have, chainID)
		}
	}
	var data types.TxData
	switch {
	case args.MaxFeePerGas != nil:
		al := types.AccessList{}
		if args.AccessList != nil {
			al = *args.AccessList
		}
		data = &types.DynamicFeeTx{
			To:         args.To,
			ChainID:    chainID,
			Nonce:      msg.Nonce,
			Gas:        msg.GasLimit,
			GasFeeCap:  msg.GasFeeCap,
			GasTipCap:  msg.GasTipCap,
			Value:      msg.Value,
			Data:       msg.Data,
			AccessList: al,
		}
	case args.AccessList != nil:
		data = &types.AccessListTx{
			To:         args.To,
			ChainID:    chainID,
			Nonce:      msg.Nonce,
			Gas:        msg.GasLimit,
			GasPrice:   msg.GasPrice,
			Value:      msg.Value,
			Data:       msg.Data,
			AccessList: *args.AccessList,
		}
	default:
		data = &types.LegacyTx{
			To:       args.To,
			Nonce:    msg.Nonce,
			Gas:      msg.GasLimit,
			GasPrice: msg.GasPrice,
			Value:    msg.Value,
			Data:     msg.Data,
		}
	}
	return types.NewTx(data), nil
}<|MERGE_RESOLUTION|>--- conflicted
+++ resolved
@@ -650,16 +650,12 @@
 					TxIndex:     task.index,
 					TxHash:      txs[task.index].Hash(),
 				}
-<<<<<<< HEAD
-				res, err := api.traceTx(ctx, txs[task.index], msg, txctx, blockCtx, task.statedb, config)
-=======
 				// Reconstruct the block context for each transaction
 				// as the GetHash function of BlockContext is not safe for
 				// concurrent use.
 				// See: https://github.com/ethereum/go-ethereum/issues/29114
 				blockCtx := core.NewEVMBlockContext(block.Header(), api.chainContext(ctx), nil)
-				res, err := api.traceTx(ctx, msg, txctx, blockCtx, task.statedb, config)
->>>>>>> c170fa27
+				res, err := api.traceTx(ctx, txs[task.index], msg, txctx, blockCtx, task.statedb, config)
 				if err != nil {
 					results[task.index] = &txTraceResult{TxHash: txs[task.index].Hash(), Error: err.Error()}
 					continue
