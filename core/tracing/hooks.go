// Copyright 2024 The go-ethereum Authors
// This file is part of the go-ethereum library.
//
// The go-ethereum library is free software: you can redistribute it and/or modify
// it under the terms of the GNU Lesser General Public License as published by
// the Free Software Foundation, either version 3 of the License, or
// (at your option) any later version.
//
// The go-ethereum library is distributed in the hope that it will be useful,
// but WITHOUT ANY WARRANTY; without even the implied warranty of
// MERCHANTABILITY or FITNESS FOR A PARTICULAR PURPOSE. See the
// GNU Lesser General Public License for more details.
//
// You should have received a copy of the GNU Lesser General Public License
// along with the go-ethereum library. If not, see <http://www.gnu.org/licenses/>.

package tracing

import (
	"math/big"

	"github.com/ethereum/go-ethereum/common"
	"github.com/ethereum/go-ethereum/core/types"
	"github.com/ethereum/go-ethereum/params"
	"github.com/holiman/uint256"
)

// OpContext provides the context at which the opcode is being
// executed in, including the memory, stack and various contract-level information.
type OpContext interface {
	MemoryData() []byte
	StackData() []uint256.Int
	Caller() common.Address
	Address() common.Address
	CallValue() *uint256.Int
	CallInput() []byte
}

// StateDB gives tracers access to the whole state.
type StateDB interface {
	GetBalance(common.Address) *uint256.Int
	GetNonce(common.Address) uint64
	GetCode(common.Address) []byte
	GetState(common.Address, common.Hash) common.Hash
	Exist(common.Address) bool
	GetRefund() uint64
}

// VMContext provides the context for the EVM execution.
type VMContext struct {
	Coinbase    common.Address
	BlockNumber *big.Int
	Time        uint64
	Random      *common.Hash
	// Effective tx gas price
	GasPrice    *big.Int
	ChainConfig *params.ChainConfig
	StateDB     StateDB
}

// BlockEvent is emitted upon tracing an incoming block.
// It contains the block as well as consensus related information.
type BlockEvent struct {
	Block     *types.Block
	TD        *big.Int
	Finalized *types.Header
	Safe      *types.Header
}

type (
	/*
		- VM events -
	*/

	// TxStartHook is called before the execution of a transaction starts.
	// Call simulations don't come with a valid signature. `from` field
	// to be used for address of the caller.
	TxStartHook = func(vm *VMContext, tx *types.Transaction, from common.Address)

	// TxEndHook is called after the execution of a transaction ends.
	TxEndHook = func(receipt *types.Receipt, err error)

	// EnterHook is invoked when the processing of a message starts.
	//
	// Take note that EnterHook, when in the context of a live tracer, can be invoked
	// outside of the `OnTxStart` and `OnTxEnd` hooks when dealing with system calls,
	// see [OnSystemCallStartHook] and [OnSystemCallEndHook] for more information.
	EnterHook = func(depth int, typ byte, from common.Address, to common.Address, input []byte, gas uint64, value *big.Int)

	// ExitHook is invoked when the processing of a message ends.
	// `revert` is true when there was an error during the execution.
	// Exceptionally, before the homestead hardfork a contract creation that
	// ran out of gas when attempting to persist the code to database did not
	// count as a call failure and did not cause a revert of the call. This will
	// be indicated by `reverted == false` and `err == ErrCodeStoreOutOfGas`.
	//
	// Take note that ExitHook, when in the context of a live tracer, can be invoked
	// outside of the `OnTxStart` and `OnTxEnd` hooks when dealing with system calls,
	// see [OnSystemCallStartHook] and [OnSystemCallEndHook] for more information.
	ExitHook = func(depth int, output []byte, gasUsed uint64, err error, reverted bool)

	// OpcodeHook is invoked just prior to the execution of an opcode.
	OpcodeHook = func(pc uint64, op byte, gas, cost uint64, scope OpContext, rData []byte, depth int, err error)

	// FaultHook is invoked when an error occurs during the execution of an opcode.
	FaultHook = func(pc uint64, op byte, gas, cost uint64, scope OpContext, depth int, err error)

	// GasChangeHook is invoked when the gas changes.
	GasChangeHook = func(old, new uint64, reason GasChangeReason)

	/*
		- Chain events -
	*/

	// BlockchainInitHook is called when the blockchain is initialized.
	BlockchainInitHook = func(chainConfig *params.ChainConfig)

	// CloseHook is called when the blockchain closes.
	CloseHook = func()

	// BlockStartHook is called before executing `block`.
	// `td` is the total difficulty prior to `block`.
	BlockStartHook = func(event BlockEvent)

	// BlockEndHook is called after executing a block.
	BlockEndHook = func(err error)

	// SkippedBlockHook indicates a block was skipped during processing
	// due to it being known previously. This can happen e.g. when recovering
	// from a crash.
	SkippedBlockHook = func(event BlockEvent)

	// GenesisBlockHook is called when the genesis block is being processed.
	GenesisBlockHook = func(genesis *types.Block, alloc types.GenesisAlloc)

	// OnSystemCallStartHook is called when a system call is about to be executed. Today,
	// this hook is invoked when the EIP-4788 system call is about to be executed to set the
	// beacon block root.
	//
	// After this hook, the EVM call tracing will happened as usual so you will receive a `OnEnter/OnExit`
	// as well as state hooks between this hook and the `OnSystemCallEndHook`.
	//
	// Note that system call happens outside normal transaction execution, so the `OnTxStart/OnTxEnd` hooks
	// will not be invoked.
	OnSystemCallStartHook = func()

	// OnSystemCallEndHook is called when a system call has finished executing. Today,
	// this hook is invoked when the EIP-4788 system call is about to be executed to set the
	// beacon block root.
	OnSystemCallEndHook = func()

	/*
		- State events -
	*/

	// BalanceChangeHook is called when the balance of an account changes.
	BalanceChangeHook = func(addr common.Address, prev, new *big.Int, reason BalanceChangeReason)

	// NonceChangeHook is called when the nonce of an account changes.
	NonceChangeHook = func(addr common.Address, prev, new uint64)

	// CodeChangeHook is called when the code of an account changes.
	CodeChangeHook = func(addr common.Address, prevCodeHash common.Hash, prevCode []byte, codeHash common.Hash, code []byte)

	// StorageChangeHook is called when the storage of an account changes.
	StorageChangeHook = func(addr common.Address, slot common.Hash, prev, new common.Hash)

	// LogHook is called when a log is emitted.
	LogHook = func(log *types.Log)
)

type Hooks struct {
	// VM events
	OnTxStart   TxStartHook
	OnTxEnd     TxEndHook
	OnEnter     EnterHook
	OnExit      ExitHook
	OnOpcode    OpcodeHook
	OnFault     FaultHook
	OnGasChange GasChangeHook
	// Chain events
	OnBlockchainInit  BlockchainInitHook
	OnClose           CloseHook
	OnBlockStart      BlockStartHook
	OnBlockEnd        BlockEndHook
	OnSkippedBlock    SkippedBlockHook
	OnGenesisBlock    GenesisBlockHook
	OnSystemCallStart OnSystemCallStartHook
	OnSystemCallEnd   OnSystemCallEndHook
	// State events
	OnBalanceChange BalanceChangeHook
	OnNonceChange   NonceChangeHook
	OnCodeChange    CodeChangeHook
	OnStorageChange StorageChangeHook
	OnLog           LogHook
}

// BalanceChangeReason is used to indicate the reason for a balance change, useful
// for tracing and reporting.
type BalanceChangeReason byte

//go:generate go run golang.org/x/tools/cmd/stringer -type=BalanceChangeReason -output gen_balance_change_reason_stringer.go

const (
	BalanceChangeUnspecified BalanceChangeReason = 0

	// Issuance
	// BalanceIncreaseRewardMineUncle is a reward for mining an uncle block.
	BalanceIncreaseRewardMineUncle BalanceChangeReason = 1
	// BalanceIncreaseRewardMineBlock is a reward for mining a block.
	BalanceIncreaseRewardMineBlock BalanceChangeReason = 2
	// BalanceIncreaseWithdrawal is ether withdrawn from the beacon chain.
	BalanceIncreaseWithdrawal BalanceChangeReason = 3
	// BalanceIncreaseGenesisBalance is ether allocated at the genesis block.
	BalanceIncreaseGenesisBalance BalanceChangeReason = 4

	// Transaction fees
	// BalanceIncreaseRewardTransactionFee is the transaction tip increasing block builder's balance.
	BalanceIncreaseRewardTransactionFee BalanceChangeReason = 5
	// BalanceDecreaseGasBuy is spent to purchase gas for execution a transaction.
	// Part of this gas will be burnt as per EIP-1559 rules.
	BalanceDecreaseGasBuy BalanceChangeReason = 6
	// BalanceIncreaseGasReturn is ether returned for unused gas at the end of execution.
	BalanceIncreaseGasReturn BalanceChangeReason = 7

	// DAO fork
	// BalanceIncreaseDaoContract is ether sent to the DAO refund contract.
	BalanceIncreaseDaoContract BalanceChangeReason = 8
	// BalanceDecreaseDaoAccount is ether taken from a DAO account to be moved to the refund contract.
	BalanceDecreaseDaoAccount BalanceChangeReason = 9

	// BalanceChangeTransfer is ether transferred via a call.
	// it is a decrease for the sender and an increase for the recipient.
	BalanceChangeTransfer BalanceChangeReason = 10
	// BalanceChangeTouchAccount is a transfer of zero value. It is only there to
	// touch-create an account.
	BalanceChangeTouchAccount BalanceChangeReason = 11

	// BalanceIncreaseSelfdestruct is added to the recipient as indicated by a selfdestructing account.
	BalanceIncreaseSelfdestruct BalanceChangeReason = 12
	// BalanceDecreaseSelfdestruct is deducted from a contract due to self-destruct.
	BalanceDecreaseSelfdestruct BalanceChangeReason = 13
	// BalanceDecreaseSelfdestructBurn is ether that is sent to an already self-destructed
	// account within the same tx (captured at end of tx).
	// Note it doesn't account for a self-destruct which appoints itself as recipient.
	BalanceDecreaseSelfdestructBurn BalanceChangeReason = 14
)

// GasChangeReason is used to indicate the reason for a gas change, useful
// for tracing and reporting.
//
// There is essentially two types of gas changes, those that can be emitted once per transaction
// and those that can be emitted on a call basis, so possibly multiple times per transaction.
//
// They can be recognized easily by their name, those that start with `GasChangeTx` are emitted
// once per transaction, while those that start with `GasChangeCall` are emitted on a call basis.
type GasChangeReason byte

const (
	GasChangeUnspecified GasChangeReason = 0

	// GasChangeTxInitialBalance is the initial balance for the call which will be equal to the gasLimit of the call. There is only
	// one such gas change per transaction.
	GasChangeTxInitialBalance GasChangeReason = 1
	// GasChangeTxIntrinsicGas is the amount of gas that will be charged for the intrinsic cost of the transaction, there is
	// always exactly one of those per transaction.
	GasChangeTxIntrinsicGas GasChangeReason = 2
	// GasChangeTxRefunds is the sum of all refunds which happened during the tx execution (e.g. storage slot being cleared)
	// this generates an increase in gas. There is at most one of such gas change per transaction.
	GasChangeTxRefunds GasChangeReason = 3
	// GasChangeTxLeftOverReturned is the amount of gas left over at the end of transaction's execution that will be returned
	// to the chain. This change will always be a negative change as we "drain" left over gas towards 0. If there was no gas
	// left at the end of execution, no such even will be emitted. The returned gas's value in Wei is returned to caller.
	// There is at most one of such gas change per transaction.
	GasChangeTxLeftOverReturned GasChangeReason = 4

	// GasChangeCallInitialBalance is the initial balance for the call which will be equal to the gasLimit of the call. There is only
	// one such gas change per call.
	GasChangeCallInitialBalance GasChangeReason = 5
	// GasChangeCallLeftOverReturned is the amount of gas left over that will be returned to the caller, this change will always
	// be a negative change as we "drain" left over gas towards 0. If there was no gas left at the end of execution, no such even
	// will be emitted.
	GasChangeCallLeftOverReturned GasChangeReason = 6
	// GasChangeCallLeftOverRefunded is the amount of gas that will be refunded to the call after the child call execution it
	// executed completed. This value is always positive as we are giving gas back to the you, the left over gas of the child.
	// If there was no gas left to be refunded, no such even will be emitted.
	GasChangeCallLeftOverRefunded GasChangeReason = 7
	// GasChangeCallContractCreation is the amount of gas that will be burned for a CREATE.
	GasChangeCallContractCreation GasChangeReason = 8
	// GasChangeContractCreation is the amount of gas that will be burned for a CREATE2.
	GasChangeCallContractCreation2 GasChangeReason = 9
	// GasChangeCallCodeStorage is the amount of gas that will be charged for code storage.
	GasChangeCallCodeStorage GasChangeReason = 10
	// GasChangeCallOpCode is the amount of gas that will be charged for an opcode executed by the EVM, exact opcode that was
	// performed can be check by `OnOpcode` handling.
	GasChangeCallOpCode GasChangeReason = 11
	// GasChangeCallPrecompiledContract is the amount of gas that will be charged for a precompiled contract execution.
	GasChangeCallPrecompiledContract GasChangeReason = 12
	// GasChangeCallStorageColdAccess is the amount of gas that will be charged for a cold storage access as controlled by EIP2929 rules.
	GasChangeCallStorageColdAccess GasChangeReason = 13
	// GasChangeCallFailedExecution is the burning of the remaining gas when the execution failed without a revert.
	GasChangeCallFailedExecution GasChangeReason = 14
<<<<<<< HEAD
	// GasChangeWitnessContractInit flags the event of of adding to the witness during the contract creation initialization step.
=======
	// GasChangeWitnessContractInit flags the event of adding to the witness during the contract creation initialization step
>>>>>>> 8dd29620
	GasChangeWitnessContractInit GasChangeReason = 15
	// GasChangeWitnessContractCreation flags the event of adding to the witness during the contract creation finalization step.
	GasChangeWitnessContractCreation GasChangeReason = 16
	// GasChangeWitnessCodeChunk flags the event of adding one or more contract code chunks to the witness.
	GasChangeWitnessCodeChunk GasChangeReason = 17
	// GasChangeWitnessContractCollisionCheck flags the event of adding to the witness when checking for contract address collision.
	GasChangeWitnessContractCollisionCheck GasChangeReason = 18

	// GasChangeIgnored is a special value that can be used to indicate that the gas change should be ignored as
	// it will be "manually" tracked by a direct emit of the gas change event.
	GasChangeIgnored GasChangeReason = 0xFF
)<|MERGE_RESOLUTION|>--- conflicted
+++ resolved
@@ -300,11 +300,7 @@
 	GasChangeCallStorageColdAccess GasChangeReason = 13
 	// GasChangeCallFailedExecution is the burning of the remaining gas when the execution failed without a revert.
 	GasChangeCallFailedExecution GasChangeReason = 14
-<<<<<<< HEAD
-	// GasChangeWitnessContractInit flags the event of of adding to the witness during the contract creation initialization step.
-=======
-	// GasChangeWitnessContractInit flags the event of adding to the witness during the contract creation initialization step
->>>>>>> 8dd29620
+	// GasChangeWitnessContractInit flags the event of adding to the witness during the contract creation initialization step.
 	GasChangeWitnessContractInit GasChangeReason = 15
 	// GasChangeWitnessContractCreation flags the event of adding to the witness during the contract creation finalization step.
 	GasChangeWitnessContractCreation GasChangeReason = 16
