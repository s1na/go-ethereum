--- conflicted
+++ resolved
@@ -108,16 +108,12 @@
 			)
 			defer state.Close()
 
-<<<<<<< HEAD
-			tracer, err := directory.DefaultDirectory.New(tracerName, new(directory.Context), test.TracerConfig)
-=======
 			if test.Genesis.ExcessBlobGas != nil && test.Genesis.BlobGasUsed != nil {
 				excessBlobGas := eip4844.CalcExcessBlobGas(*test.Genesis.ExcessBlobGas, *test.Genesis.BlobGasUsed)
 				context.BlobBaseFee = eip4844.CalcBlobFee(excessBlobGas)
 			}
 
-			tracer, err := tracers.DefaultDirectory.New(tracerName, new(tracers.Context), test.TracerConfig)
->>>>>>> 6c76b813
+			tracer, err := directory.DefaultDirectory.New(tracerName, new(directory.Context), test.TracerConfig)
 			if err != nil {
 				t.Fatalf("failed to create call tracer: %v", err)
 			}
