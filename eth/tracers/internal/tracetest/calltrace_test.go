// Copyright 2021 The go-ethereum Authors
// This file is part of the go-ethereum library.
//
// The go-ethereum library is free software: you can redistribute it and/or modify
// it under the terms of the GNU Lesser General Public License as published by
// the Free Software Foundation, either version 3 of the License, or
// (at your option) any later version.
//
// The go-ethereum library is distributed in the hope that it will be useful,
// but WITHOUT ANY WARRANTY; without even the implied warranty of
// MERCHANTABILITY or FITNESS FOR A PARTICULAR PURPOSE. See the
// GNU Lesser General Public License for more details.
//
// You should have received a copy of the GNU Lesser General Public License
// along with the go-ethereum library. If not, see <http://www.gnu.org/licenses/>.

package tracetest

import (
	"encoding/json"
	"fmt"
	"math/big"
	"os"
	"path/filepath"
	"strings"
	"testing"

	"github.com/ethereum/go-ethereum/common"
	"github.com/ethereum/go-ethereum/common/hexutil"
	"github.com/ethereum/go-ethereum/common/math"
	"github.com/ethereum/go-ethereum/core"
	"github.com/ethereum/go-ethereum/core/rawdb"
	"github.com/ethereum/go-ethereum/core/types"
	"github.com/ethereum/go-ethereum/core/vm"
	"github.com/ethereum/go-ethereum/crypto"
	"github.com/ethereum/go-ethereum/eth/tracers"
	"github.com/ethereum/go-ethereum/params"
	"github.com/ethereum/go-ethereum/rlp"
	"github.com/ethereum/go-ethereum/tests"
)

type callContext struct {
	Number     math.HexOrDecimal64   `json:"number"`
	Difficulty *math.HexOrDecimal256 `json:"difficulty"`
	Time       math.HexOrDecimal64   `json:"timestamp"`
	GasLimit   math.HexOrDecimal64   `json:"gasLimit"`
	Miner      common.Address        `json:"miner"`
}

// callLog is the result of LOG opCode
type callLog struct {
	Address common.Address `json:"address"`
	Topics  []common.Hash  `json:"topics"`
	Data    hexutil.Bytes  `json:"data"`
}

// callTrace is the result of a callTracer run.
type callTrace struct {
	From         common.Address  `json:"from"`
	Gas          *hexutil.Uint64 `json:"gas"`
	GasUsed      *hexutil.Uint64 `json:"gasUsed"`
	To           *common.Address `json:"to,omitempty"`
	Input        hexutil.Bytes   `json:"input"`
	Output       hexutil.Bytes   `json:"output,omitempty"`
	Error        string          `json:"error,omitempty"`
	RevertReason string          `json:"revertReason,omitempty"`
	Calls        []callTrace     `json:"calls,omitempty"`
	Logs         []callLog       `json:"logs,omitempty"`
	Value        *hexutil.Big    `json:"value,omitempty"`
	// Gencodec adds overridden fields at the end
	Type string `json:"type"`
}

// callTracerTest defines a single test to check the call tracer against.
type callTracerTest struct {
	Genesis      *core.Genesis   `json:"genesis"`
	Context      *callContext    `json:"context"`
	Input        string          `json:"input"`
	TracerConfig json.RawMessage `json:"tracerConfig"`
	Result       *callTrace      `json:"result"`
}

// Iterates over all the input-output datasets in the tracer test harness and
// runs the JavaScript tracers against them.
func TestCallTracerLegacy(t *testing.T) {
	testCallTracer("callTracerLegacy", "call_tracer_legacy", t)
}

func TestCallTracerNative(t *testing.T) {
	testCallTracer("callTracer", "call_tracer", t)
}

func TestCallTracerNativeWithLog(t *testing.T) {
	testCallTracer("callTracer", "call_tracer_withLog", t)
}

func testCallTracer(tracerName string, dirPath string, t *testing.T) {
	isLegacy := strings.HasSuffix(dirPath, "_legacy")
	files, err := os.ReadDir(filepath.Join("testdata", dirPath))
	if err != nil {
		t.Fatalf("failed to retrieve tracer test suite: %v", err)
	}
	for _, file := range files {
		if !strings.HasSuffix(file.Name(), ".json") {
			continue
		}
		file := file // capture range variable
		t.Run(camel(strings.TrimSuffix(file.Name(), ".json")), func(t *testing.T) {
			t.Parallel()

			var (
				test = new(callTracerTest)
				tx   = new(types.Transaction)
			)
			// Call tracer test found, read if from disk
			if blob, err := os.ReadFile(filepath.Join("testdata", dirPath, file.Name())); err != nil {
				t.Fatalf("failed to read testcase: %v", err)
			} else if err := json.Unmarshal(blob, test); err != nil {
				t.Fatalf("failed to parse testcase: %v", err)
			}
			if err := tx.UnmarshalBinary(common.FromHex(test.Input)); err != nil {
				t.Fatalf("failed to parse testcase input: %v", err)
			}
			// Configure a blockchain with the given prestate
			var (
				signer    = types.MakeSigner(test.Genesis.Config, new(big.Int).SetUint64(uint64(test.Context.Number)), uint64(test.Context.Time))
				origin, _ = signer.Sender(tx)
				txContext = vm.TxContext{
					Origin:   origin,
					GasPrice: tx.GasPrice(),
				}
				context = vm.BlockContext{
					CanTransfer: core.CanTransfer,
					Transfer:    core.Transfer,
					Coinbase:    test.Context.Miner,
					BlockNumber: new(big.Int).SetUint64(uint64(test.Context.Number)),
					Time:        uint64(test.Context.Time),
					Difficulty:  (*big.Int)(test.Context.Difficulty),
					GasLimit:    uint64(test.Context.GasLimit),
					BaseFee:     test.Genesis.BaseFee,
				}
				_, statedb = tests.MakePreState(rawdb.NewMemoryDatabase(), test.Genesis.Alloc, false)
			)
			tracer, err := tracers.DefaultDirectory.New(tracerName, new(tracers.Context), test.TracerConfig)
			if err != nil {
				t.Fatalf("failed to create call tracer: %v", err)
			}
			statedb.SetLogger(tracer)
			evm := vm.NewEVM(context, txContext, statedb, test.Genesis.Config, vm.Config{Tracer: tracer})
			msg, err := core.TransactionToMessage(tx, signer, nil)
			if err != nil {
				t.Fatalf("failed to prepare transaction for tracing: %v", err)
			}
			tracer.CaptureTxStart(evm, tx)
			vmRet, err := core.ApplyMessage(evm, msg, new(core.GasPool).AddGas(tx.Gas()))
			if err != nil {
				t.Fatalf("failed to execute transaction: %v", err)
			}
			tracer.CaptureTxEnd(&types.Receipt{GasUsed: vmRet.UsedGas}, nil)
			// Retrieve the trace result and compare against the expected.
			res, err := tracer.GetResult()
			if err != nil {
				t.Fatalf("failed to retrieve trace result: %v", err)
			}
			// The legacy javascript calltracer marshals json in js, which
			// is not deterministic (as opposed to the golang json encoder).
			if isLegacy {
				// This is a tweak to make it deterministic. Can be removed when
				// we remove the legacy tracer.
				var x callTrace
				json.Unmarshal(res, &x)
				res, _ = json.Marshal(x)
			}
			want, err := json.Marshal(test.Result)
			if err != nil {
				t.Fatalf("failed to marshal test: %v", err)
			}
			if string(want) != string(res) {
				t.Fatalf("trace mismatch\n have: %v\n want: %v\n", string(res), string(want))
			}
			// Sanity check: compare top call's gas used against vm result
			type simpleResult struct {
				GasUsed hexutil.Uint64
			}
			var topCall simpleResult
			if err := json.Unmarshal(res, &topCall); err != nil {
				t.Fatalf("failed to unmarshal top calls gasUsed: %v", err)
			}
			if uint64(topCall.GasUsed) != vmRet.UsedGas {
				t.Fatalf("top call has invalid gasUsed. have: %d want: %d", topCall.GasUsed, vmRet.UsedGas)
			}
		})
	}
}

func BenchmarkTracers(b *testing.B) {
	files, err := os.ReadDir(filepath.Join("testdata", "call_tracer"))
	if err != nil {
		b.Fatalf("failed to retrieve tracer test suite: %v", err)
	}
	for _, file := range files {
		if !strings.HasSuffix(file.Name(), ".json") {
			continue
		}
		file := file // capture range variable
		b.Run(camel(strings.TrimSuffix(file.Name(), ".json")), func(b *testing.B) {
			blob, err := os.ReadFile(filepath.Join("testdata", "call_tracer", file.Name()))
			if err != nil {
				b.Fatalf("failed to read testcase: %v", err)
			}
			test := new(callTracerTest)
			if err := json.Unmarshal(blob, test); err != nil {
				b.Fatalf("failed to parse testcase: %v", err)
			}
			benchTracer("callTracer", test, b)
		})
	}
}

func benchTracer(tracerName string, test *callTracerTest, b *testing.B) {
	// Configure a blockchain with the given prestate
	tx := new(types.Transaction)
	if err := rlp.DecodeBytes(common.FromHex(test.Input), tx); err != nil {
		b.Fatalf("failed to parse testcase input: %v", err)
	}
	signer := types.MakeSigner(test.Genesis.Config, new(big.Int).SetUint64(uint64(test.Context.Number)), uint64(test.Context.Time))
	msg, err := core.TransactionToMessage(tx, signer, nil)
	if err != nil {
		b.Fatalf("failed to prepare transaction for tracing: %v", err)
	}
	origin, _ := signer.Sender(tx)
	txContext := vm.TxContext{
		Origin:   origin,
		GasPrice: tx.GasPrice(),
	}
	context := vm.BlockContext{
		CanTransfer: core.CanTransfer,
		Transfer:    core.Transfer,
		Coinbase:    test.Context.Miner,
		BlockNumber: new(big.Int).SetUint64(uint64(test.Context.Number)),
		Time:        uint64(test.Context.Time),
		Difficulty:  (*big.Int)(test.Context.Difficulty),
		GasLimit:    uint64(test.Context.GasLimit),
	}
	_, statedb := tests.MakePreState(rawdb.NewMemoryDatabase(), test.Genesis.Alloc, false)

	b.ReportAllocs()
	b.ResetTimer()
	for i := 0; i < b.N; i++ {
		tracer, err := tracers.DefaultDirectory.New(tracerName, new(tracers.Context), nil)
		if err != nil {
			b.Fatalf("failed to create call tracer: %v", err)
		}
		evm := vm.NewEVM(context, txContext, statedb, test.Genesis.Config, vm.Config{Tracer: tracer})
		snap := statedb.Snapshot()
		st := core.NewStateTransition(evm, msg, new(core.GasPool).AddGas(tx.Gas()))
		if _, err = st.TransitionDb(); err != nil {
			b.Fatalf("failed to execute transaction: %v", err)
		}
		if _, err = tracer.GetResult(); err != nil {
			b.Fatal(err)
		}
		statedb.RevertToSnapshot(snap)
	}
}

func TestInternals(t *testing.T) {
	var (
		config    = params.MainnetChainConfig
		to        = common.HexToAddress("0x00000000000000000000000000000000deadbeef")
		originHex = "0x71562b71999873db5b286df957af199ec94617f7"
		origin    = common.HexToAddress(originHex)
		signer    = types.LatestSigner(config)
		key, _    = crypto.HexToECDSA("b71c71a67e1177ad4e901695e1b4b9ee17ae16c6668d313eac2f96dbcda3f291")
		context   = vm.BlockContext{
			CanTransfer: core.CanTransfer,
			Transfer:    core.Transfer,
			Coinbase:    common.Address{},
			BlockNumber: new(big.Int).SetUint64(8000000),
			Time:        5,
			Difficulty:  big.NewInt(0x30000),
			GasLimit:    uint64(6000000),
			BaseFee:     new(big.Int),
		}
	)
	mkTracer := func(name string, cfg json.RawMessage) tracers.Tracer {
		tr, err := tracers.DefaultDirectory.New(name, nil, cfg)
		if err != nil {
			t.Fatalf("failed to create call tracer: %v", err)
		}
		return tr
	}

	for _, tc := range []struct {
		name   string
		code   []byte
		tracer tracers.Tracer
		want   string
	}{
		{
			// TestZeroValueToNotExitCall tests the calltracer(s) on the following:
			// Tx to A, A calls B with zero value. B does not already exist.
			// Expected: that enter/exit is invoked and the inner call is shown in the result
			name: "ZeroValueToNotExitCall",
			code: []byte{
				byte(vm.PUSH1), 0x0, byte(vm.DUP1), byte(vm.DUP1), byte(vm.DUP1), // in and outs zero
				byte(vm.DUP1), byte(vm.PUSH1), 0xff, byte(vm.GAS), // value=0,address=0xff, gas=GAS
				byte(vm.CALL),
			},
			tracer: mkTracer("callTracer", nil),
<<<<<<< HEAD
			want:   fmt.Sprintf(`{"from":"%s","gas":"0xc350","gasUsed":"0x54d8","to":"0x00000000000000000000000000000000deadbeef","input":"0x","calls":[{"from":"0x00000000000000000000000000000000deadbeef","gas":"0x6cbf","gasUsed":"0x0","to":"0x00000000000000000000000000000000000000ff","input":"0x","value":"0x0","type":"CALL"}],"value":"0x0","type":"CALL"}`, originHex),
=======
			want:   `{"from":"0x000000000000000000000000000000000000feed","gas":"0x13880","gasUsed":"0x54d8","to":"0x00000000000000000000000000000000deadbeef","input":"0x","calls":[{"from":"0x00000000000000000000000000000000deadbeef","gas":"0xe01a","gasUsed":"0x0","to":"0x00000000000000000000000000000000000000ff","input":"0x","value":"0x0","type":"CALL"}],"value":"0x0","type":"CALL"}`,
>>>>>>> 2274a03e
		},
		{
			name:   "Stack depletion in LOG0",
			code:   []byte{byte(vm.LOG3)},
			tracer: mkTracer("callTracer", json.RawMessage(`{ "withLog": true }`)),
<<<<<<< HEAD
			want:   fmt.Sprintf(`{"from":"%s","gas":"0xc350","gasUsed":"0xc350","to":"0x00000000000000000000000000000000deadbeef","input":"0x","error":"stack underflow (0 \u003c=\u003e 5)","value":"0x0","type":"CALL"}`, originHex),
=======
			want:   `{"from":"0x000000000000000000000000000000000000feed","gas":"0x13880","gasUsed":"0x13880","to":"0x00000000000000000000000000000000deadbeef","input":"0x","error":"stack underflow (0 \u003c=\u003e 5)","value":"0x0","type":"CALL"}`,
>>>>>>> 2274a03e
		},
		{
			name: "Mem expansion in LOG0",
			code: []byte{
				byte(vm.PUSH1), 0x1,
				byte(vm.PUSH1), 0x0,
				byte(vm.MSTORE),
				byte(vm.PUSH1), 0xff,
				byte(vm.PUSH1), 0x0,
				byte(vm.LOG0),
			},
			tracer: mkTracer("callTracer", json.RawMessage(`{ "withLog": true }`)),
<<<<<<< HEAD
			want:   fmt.Sprintf(`{"from":"%s","gas":"0xc350","gasUsed":"0x5b9e","to":"0x00000000000000000000000000000000deadbeef","input":"0x","logs":[{"address":"0x00000000000000000000000000000000deadbeef","topics":[],"data":"0x000000000000000000000000000000000000000000000000000000000000000100000000000000000000000000000000000000000000000000000000000000000000000000000000000000000000000000000000000000000000000000000000000000000000000000000000000000000000000000000000000000000000000000000000000000000000000000000000000000000000000000000000000000000000000000000000000000000000000000000000000000000000000000000000000000000000000000000000000000000000000000000000000000000000000000000000000000000000000000000000000000000000000000000000000000"}],"value":"0x0","type":"CALL"}`, originHex),
=======
			want:   `{"from":"0x000000000000000000000000000000000000feed","gas":"0x13880","gasUsed":"0x5b9e","to":"0x00000000000000000000000000000000deadbeef","input":"0x","logs":[{"address":"0x00000000000000000000000000000000deadbeef","topics":[],"data":"0x000000000000000000000000000000000000000000000000000000000000000100000000000000000000000000000000000000000000000000000000000000000000000000000000000000000000000000000000000000000000000000000000000000000000000000000000000000000000000000000000000000000000000000000000000000000000000000000000000000000000000000000000000000000000000000000000000000000000000000000000000000000000000000000000000000000000000000000000000000000000000000000000000000000000000000000000000000000000000000000000000000000000000000000000000000"}],"value":"0x0","type":"CALL"}`,
>>>>>>> 2274a03e
		},
		{
			// Leads to OOM on the prestate tracer
			name: "Prestate-tracer - CREATE2 OOM",
			code: []byte{
				byte(vm.PUSH1), 0x1,
				byte(vm.PUSH1), 0x0,
				byte(vm.MSTORE),
				byte(vm.PUSH1), 0x1,
				byte(vm.PUSH5), 0xff, 0xff, 0xff, 0xff, 0xff,
				byte(vm.PUSH1), 0x1,
				byte(vm.PUSH1), 0x0,
				byte(vm.CREATE2),
				byte(vm.PUSH1), 0xff,
				byte(vm.PUSH1), 0x0,
				byte(vm.LOG0),
			},
<<<<<<< HEAD
			tracer: mkTracer("prestateTracer", json.RawMessage(`{ "withLog": true }`)),
			want:   fmt.Sprintf(`{"0x0000000000000000000000000000000000000000":{"balance":"0x0"},"0x00000000000000000000000000000000deadbeef":{"balance":"0x0","code":"0x6001600052600164ffffffffff60016000f560ff6000a0"},"%s":{"balance":"0x1c6bf52634000"}}`, originHex),
		},
	} {
		_, statedb := tests.MakePreState(rawdb.NewMemoryDatabase(),
			core.GenesisAlloc{
				to: core.GenesisAccount{
					Code: tc.code,
				},
				origin: core.GenesisAccount{
					Balance: big.NewInt(500000000000000),
				},
			}, false)
		statedb.SetLogger(tc.tracer)
		tx, err := types.SignNewTx(key, signer, &types.LegacyTx{
			To:       &to,
			Value:    big.NewInt(0),
			Gas:      50000,
			GasPrice: new(big.Int),
		})
		if err != nil {
			t.Fatalf("test %v: failed to sign transaction: %v", tc.name, err)
		}
		txContext := vm.TxContext{
			Origin:   origin,
			GasPrice: tx.GasPrice(),
		}
		evm := vm.NewEVM(context, txContext, statedb, config, vm.Config{Tracer: tc.tracer})
		msg, err := core.TransactionToMessage(tx, signer, big.NewInt(0))
		if err != nil {
			t.Fatalf("test %v: failed to create message: %v", tc.name, err)
		}
		tc.tracer.CaptureTxStart(evm, tx)
		vmRet, err := core.ApplyMessage(evm, msg, new(core.GasPool).AddGas(tx.Gas()))
		if err != nil {
			t.Fatalf("test %v: failed to execute transaction: %v", tc.name, err)
		}
		tc.tracer.CaptureTxEnd(&types.Receipt{GasUsed: vmRet.UsedGas}, nil)
		// Retrieve the trace result and compare against the expected
		res, err := tc.tracer.GetResult()
		if err != nil {
			t.Fatalf("test %v: failed to retrieve trace result: %v", tc.name, err)
		}
		if string(res) != tc.want {
			t.Fatalf("test %v: trace mismatch\n have: %v\n want: %v\n", tc.name, string(res), tc.want)
		}
=======
			tracer: mkTracer("prestateTracer", nil),
			want:   `{"0x0000000000000000000000000000000000000000":{"balance":"0x0"},"0x000000000000000000000000000000000000feed":{"balance":"0x1c6bf52647880"},"0x00000000000000000000000000000000deadbeef":{"balance":"0x0","code":"0x6001600052600164ffffffffff60016000f560ff6000a0"}}`,
		},
		{
			// CREATE2 which requires padding memory by prestate tracer
			name: "Prestate-tracer - CREATE2 Memory padding",
			code: []byte{
				byte(vm.PUSH1), 0x1,
				byte(vm.PUSH1), 0x0,
				byte(vm.MSTORE),
				byte(vm.PUSH1), 0x1,
				byte(vm.PUSH1), 0xff,
				byte(vm.PUSH1), 0x1,
				byte(vm.PUSH1), 0x0,
				byte(vm.CREATE2),
				byte(vm.PUSH1), 0xff,
				byte(vm.PUSH1), 0x0,
				byte(vm.LOG0),
			},
			tracer: mkTracer("prestateTracer", nil),
			want:   `{"0x0000000000000000000000000000000000000000":{"balance":"0x0"},"0x000000000000000000000000000000000000feed":{"balance":"0x1c6bf52647880"},"0x00000000000000000000000000000000deadbeef":{"balance":"0x0","code":"0x6001600052600160ff60016000f560ff6000a0"},"0x91ff9a805d36f54e3e272e230f3e3f5c1b330804":{"balance":"0x0"}}`,
		},
	} {
		t.Run(tc.name, func(t *testing.T) {
			_, statedb := tests.MakePreState(rawdb.NewMemoryDatabase(),
				core.GenesisAlloc{
					to: core.GenesisAccount{
						Code: tc.code,
					},
					origin: core.GenesisAccount{
						Balance: big.NewInt(500000000000000),
					},
				}, false)
			evm := vm.NewEVM(context, txContext, statedb, params.MainnetChainConfig, vm.Config{Tracer: tc.tracer})
			msg := &core.Message{
				To:                &to,
				From:              origin,
				Value:             big.NewInt(0),
				GasLimit:          80000,
				GasPrice:          big.NewInt(0),
				GasFeeCap:         big.NewInt(0),
				GasTipCap:         big.NewInt(0),
				SkipAccountChecks: false,
			}
			st := core.NewStateTransition(evm, msg, new(core.GasPool).AddGas(msg.GasLimit))
			if _, err := st.TransitionDb(); err != nil {
				t.Fatalf("test %v: failed to execute transaction: %v", tc.name, err)
			}
			// Retrieve the trace result and compare against the expected
			res, err := tc.tracer.GetResult()
			if err != nil {
				t.Fatalf("test %v: failed to retrieve trace result: %v", tc.name, err)
			}
			if string(res) != tc.want {
				t.Errorf("test %v: trace mismatch\n have: %v\n want: %v\n", tc.name, string(res), tc.want)
			}
		})
>>>>>>> 2274a03e
	}
}<|MERGE_RESOLUTION|>--- conflicted
+++ resolved
@@ -308,21 +308,13 @@
 				byte(vm.CALL),
 			},
 			tracer: mkTracer("callTracer", nil),
-<<<<<<< HEAD
-			want:   fmt.Sprintf(`{"from":"%s","gas":"0xc350","gasUsed":"0x54d8","to":"0x00000000000000000000000000000000deadbeef","input":"0x","calls":[{"from":"0x00000000000000000000000000000000deadbeef","gas":"0x6cbf","gasUsed":"0x0","to":"0x00000000000000000000000000000000000000ff","input":"0x","value":"0x0","type":"CALL"}],"value":"0x0","type":"CALL"}`, originHex),
-=======
-			want:   `{"from":"0x000000000000000000000000000000000000feed","gas":"0x13880","gasUsed":"0x54d8","to":"0x00000000000000000000000000000000deadbeef","input":"0x","calls":[{"from":"0x00000000000000000000000000000000deadbeef","gas":"0xe01a","gasUsed":"0x0","to":"0x00000000000000000000000000000000000000ff","input":"0x","value":"0x0","type":"CALL"}],"value":"0x0","type":"CALL"}`,
->>>>>>> 2274a03e
+			want:   fmt.Sprintf(`{"from":"%s","gas":"0x13880","gasUsed":"0x54d8","to":"0x00000000000000000000000000000000deadbeef","input":"0x","calls":[{"from":"0x00000000000000000000000000000000deadbeef","gas":"0xe01a","gasUsed":"0x0","to":"0x00000000000000000000000000000000000000ff","input":"0x","value":"0x0","type":"CALL"}],"value":"0x0","type":"CALL"}`, originHex),
 		},
 		{
 			name:   "Stack depletion in LOG0",
 			code:   []byte{byte(vm.LOG3)},
 			tracer: mkTracer("callTracer", json.RawMessage(`{ "withLog": true }`)),
-<<<<<<< HEAD
-			want:   fmt.Sprintf(`{"from":"%s","gas":"0xc350","gasUsed":"0xc350","to":"0x00000000000000000000000000000000deadbeef","input":"0x","error":"stack underflow (0 \u003c=\u003e 5)","value":"0x0","type":"CALL"}`, originHex),
-=======
-			want:   `{"from":"0x000000000000000000000000000000000000feed","gas":"0x13880","gasUsed":"0x13880","to":"0x00000000000000000000000000000000deadbeef","input":"0x","error":"stack underflow (0 \u003c=\u003e 5)","value":"0x0","type":"CALL"}`,
->>>>>>> 2274a03e
+			want:   fmt.Sprintf(`{"from":"%s","gas":"0x13880","gasUsed":"0x13880","to":"0x00000000000000000000000000000000deadbeef","input":"0x","error":"stack underflow (0 \u003c=\u003e 5)","value":"0x0","type":"CALL"}`, originHex),
 		},
 		{
 			name: "Mem expansion in LOG0",
@@ -335,11 +327,7 @@
 				byte(vm.LOG0),
 			},
 			tracer: mkTracer("callTracer", json.RawMessage(`{ "withLog": true }`)),
-<<<<<<< HEAD
-			want:   fmt.Sprintf(`{"from":"%s","gas":"0xc350","gasUsed":"0x5b9e","to":"0x00000000000000000000000000000000deadbeef","input":"0x","logs":[{"address":"0x00000000000000000000000000000000deadbeef","topics":[],"data":"0x000000000000000000000000000000000000000000000000000000000000000100000000000000000000000000000000000000000000000000000000000000000000000000000000000000000000000000000000000000000000000000000000000000000000000000000000000000000000000000000000000000000000000000000000000000000000000000000000000000000000000000000000000000000000000000000000000000000000000000000000000000000000000000000000000000000000000000000000000000000000000000000000000000000000000000000000000000000000000000000000000000000000000000000000000000"}],"value":"0x0","type":"CALL"}`, originHex),
-=======
-			want:   `{"from":"0x000000000000000000000000000000000000feed","gas":"0x13880","gasUsed":"0x5b9e","to":"0x00000000000000000000000000000000deadbeef","input":"0x","logs":[{"address":"0x00000000000000000000000000000000deadbeef","topics":[],"data":"0x000000000000000000000000000000000000000000000000000000000000000100000000000000000000000000000000000000000000000000000000000000000000000000000000000000000000000000000000000000000000000000000000000000000000000000000000000000000000000000000000000000000000000000000000000000000000000000000000000000000000000000000000000000000000000000000000000000000000000000000000000000000000000000000000000000000000000000000000000000000000000000000000000000000000000000000000000000000000000000000000000000000000000000000000000000"}],"value":"0x0","type":"CALL"}`,
->>>>>>> 2274a03e
+			want:   fmt.Sprintf(`{"from":"%s","gas":"0x13880","gasUsed":"0x5b9e","to":"0x00000000000000000000000000000000deadbeef","input":"0x","logs":[{"address":"0x00000000000000000000000000000000deadbeef","topics":[],"data":"0x000000000000000000000000000000000000000000000000000000000000000100000000000000000000000000000000000000000000000000000000000000000000000000000000000000000000000000000000000000000000000000000000000000000000000000000000000000000000000000000000000000000000000000000000000000000000000000000000000000000000000000000000000000000000000000000000000000000000000000000000000000000000000000000000000000000000000000000000000000000000000000000000000000000000000000000000000000000000000000000000000000000000000000000000000000"}],"value":"0x0","type":"CALL"}`, originHex),
 		},
 		{
 			// Leads to OOM on the prestate tracer
@@ -357,56 +345,8 @@
 				byte(vm.PUSH1), 0x0,
 				byte(vm.LOG0),
 			},
-<<<<<<< HEAD
-			tracer: mkTracer("prestateTracer", json.RawMessage(`{ "withLog": true }`)),
+			tracer: mkTracer("prestateTracer", nil),
 			want:   fmt.Sprintf(`{"0x0000000000000000000000000000000000000000":{"balance":"0x0"},"0x00000000000000000000000000000000deadbeef":{"balance":"0x0","code":"0x6001600052600164ffffffffff60016000f560ff6000a0"},"%s":{"balance":"0x1c6bf52634000"}}`, originHex),
-		},
-	} {
-		_, statedb := tests.MakePreState(rawdb.NewMemoryDatabase(),
-			core.GenesisAlloc{
-				to: core.GenesisAccount{
-					Code: tc.code,
-				},
-				origin: core.GenesisAccount{
-					Balance: big.NewInt(500000000000000),
-				},
-			}, false)
-		statedb.SetLogger(tc.tracer)
-		tx, err := types.SignNewTx(key, signer, &types.LegacyTx{
-			To:       &to,
-			Value:    big.NewInt(0),
-			Gas:      50000,
-			GasPrice: new(big.Int),
-		})
-		if err != nil {
-			t.Fatalf("test %v: failed to sign transaction: %v", tc.name, err)
-		}
-		txContext := vm.TxContext{
-			Origin:   origin,
-			GasPrice: tx.GasPrice(),
-		}
-		evm := vm.NewEVM(context, txContext, statedb, config, vm.Config{Tracer: tc.tracer})
-		msg, err := core.TransactionToMessage(tx, signer, big.NewInt(0))
-		if err != nil {
-			t.Fatalf("test %v: failed to create message: %v", tc.name, err)
-		}
-		tc.tracer.CaptureTxStart(evm, tx)
-		vmRet, err := core.ApplyMessage(evm, msg, new(core.GasPool).AddGas(tx.Gas()))
-		if err != nil {
-			t.Fatalf("test %v: failed to execute transaction: %v", tc.name, err)
-		}
-		tc.tracer.CaptureTxEnd(&types.Receipt{GasUsed: vmRet.UsedGas}, nil)
-		// Retrieve the trace result and compare against the expected
-		res, err := tc.tracer.GetResult()
-		if err != nil {
-			t.Fatalf("test %v: failed to retrieve trace result: %v", tc.name, err)
-		}
-		if string(res) != tc.want {
-			t.Fatalf("test %v: trace mismatch\n have: %v\n want: %v\n", tc.name, string(res), tc.want)
-		}
-=======
-			tracer: mkTracer("prestateTracer", nil),
-			want:   `{"0x0000000000000000000000000000000000000000":{"balance":"0x0"},"0x000000000000000000000000000000000000feed":{"balance":"0x1c6bf52647880"},"0x00000000000000000000000000000000deadbeef":{"balance":"0x0","code":"0x6001600052600164ffffffffff60016000f560ff6000a0"}}`,
 		},
 		{
 			// CREATE2 which requires padding memory by prestate tracer
@@ -425,7 +365,7 @@
 				byte(vm.LOG0),
 			},
 			tracer: mkTracer("prestateTracer", nil),
-			want:   `{"0x0000000000000000000000000000000000000000":{"balance":"0x0"},"0x000000000000000000000000000000000000feed":{"balance":"0x1c6bf52647880"},"0x00000000000000000000000000000000deadbeef":{"balance":"0x0","code":"0x6001600052600160ff60016000f560ff6000a0"},"0x91ff9a805d36f54e3e272e230f3e3f5c1b330804":{"balance":"0x0"}}`,
+			want:   fmt.Sprintf(`{"0x0000000000000000000000000000000000000000":{"balance":"0x0"},"0x00000000000000000000000000000000deadbeef":{"balance":"0x0","code":"0x6001600052600160ff60016000f560ff6000a0"},"%s":{"balance":"0x1c6bf52634000"},"0x91ff9a805d36f54e3e272e230f3e3f5c1b330804":{"balance":"0x0"}}`, originHex),
 		},
 	} {
 		t.Run(tc.name, func(t *testing.T) {
@@ -438,21 +378,31 @@
 						Balance: big.NewInt(500000000000000),
 					},
 				}, false)
-			evm := vm.NewEVM(context, txContext, statedb, params.MainnetChainConfig, vm.Config{Tracer: tc.tracer})
-			msg := &core.Message{
-				To:                &to,
-				From:              origin,
-				Value:             big.NewInt(0),
-				GasLimit:          80000,
-				GasPrice:          big.NewInt(0),
-				GasFeeCap:         big.NewInt(0),
-				GasTipCap:         big.NewInt(0),
-				SkipAccountChecks: false,
-			}
-			st := core.NewStateTransition(evm, msg, new(core.GasPool).AddGas(msg.GasLimit))
-			if _, err := st.TransitionDb(); err != nil {
+			statedb.SetLogger(tc.tracer)
+			tx, err := types.SignNewTx(key, signer, &types.LegacyTx{
+				To:       &to,
+				Value:    big.NewInt(0),
+				Gas:      80000,
+				GasPrice: big.NewInt(1),
+			})
+			if err != nil {
+				t.Fatalf("test %v: failed to sign transaction: %v", tc.name, err)
+			}
+			txContext := vm.TxContext{
+				Origin:   origin,
+				GasPrice: tx.GasPrice(),
+			}
+			evm := vm.NewEVM(context, txContext, statedb, config, vm.Config{Tracer: tc.tracer})
+			msg, err := core.TransactionToMessage(tx, signer, big.NewInt(0))
+			if err != nil {
+				t.Fatalf("test %v: failed to create message: %v", tc.name, err)
+			}
+			tc.tracer.CaptureTxStart(evm, tx)
+			vmRet, err := core.ApplyMessage(evm, msg, new(core.GasPool).AddGas(tx.Gas()))
+			if err != nil {
 				t.Fatalf("test %v: failed to execute transaction: %v", tc.name, err)
 			}
+			tc.tracer.CaptureTxEnd(&types.Receipt{GasUsed: vmRet.UsedGas}, nil)
 			// Retrieve the trace result and compare against the expected
 			res, err := tc.tracer.GetResult()
 			if err != nil {
@@ -462,6 +412,5 @@
 				t.Errorf("test %v: trace mismatch\n have: %v\n want: %v\n", tc.name, string(res), tc.want)
 			}
 		})
->>>>>>> 2274a03e
 	}
 }