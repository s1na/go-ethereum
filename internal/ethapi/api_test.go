--- conflicted
+++ resolved
@@ -894,7 +894,6 @@
 			want: "0x",
 		},
 		// Invalid call without state overriding
-<<<<<<< HEAD
 		{
 			name:        "insufficient-funds-simple",
 			blockNumber: rpc.LatestBlockNumber,
@@ -905,17 +904,6 @@
 			},
 			expectErr: core.ErrInsufficientFunds,
 		},
-=======
-		//{
-		//	blockNumber: rpc.LatestBlockNumber,
-		//	call: TransactionArgs{
-		//		From:  &randomAccounts[0].addr,
-		//		To:    &randomAccounts[1].addr,
-		//		Value: (*hexutil.Big)(big.NewInt(1000)),
-		//	},
-		//	expectErr: core.ErrInsufficientFunds,
-		//},
->>>>>>> df453702
 		// Successful simple contract call
 		//
 		// // SPDX-License-Identifier: GPL-3.0
@@ -983,8 +971,8 @@
 				// }
 				Input: hex2Bytes("610dad6000813103600f57600080fd5b6000548060005260206000f3"),
 			},
-			overrides: StateOverride{
-				dad: OverrideAccount{
+			overrides: map[common.Address]state.OverrideAccount{
+				dad: {
 					State: &map[common.Hash]common.Hash{},
 				},
 			},
@@ -1019,17 +1007,12 @@
 			want: "0x0122000000000000000000000000000000000000000000000000000000000000",
 		},
 	}
-<<<<<<< HEAD
 	for _, tc := range testSuite {
-		result, err := api.Call(context.Background(), tc.call, &rpc.BlockNumberOrHash{BlockNumber: &tc.blockNumber}, &tc.overrides, &tc.blockOverrides)
-=======
-	for i, tc := range testSuite {
 		var overrides *map[common.Address]state.OverrideAccount
 		if len(tc.overrides) > 0 {
 			overrides = &tc.overrides
 		}
 		result, err := api.Call(context.Background(), tc.call, &rpc.BlockNumberOrHash{BlockNumber: &tc.blockNumber}, overrides, &tc.blockOverrides)
->>>>>>> df453702
 		if tc.expectErr != nil {
 			if err == nil {
 				t.Errorf("test %s: want error %v, have nothing", tc.name, tc.expectErr)
@@ -1174,8 +1157,8 @@
 			name: "simple",
 			tag:  latest,
 			blocks: []simBlock{{
-				StateOverrides: &StateOverride{
-					randomAccounts[0].addr: OverrideAccount{Balance: newRPCBalance(big.NewInt(1000))},
+				StateOverrides: &map[common.Address]state.OverrideAccount{
+					randomAccounts[0].addr: {Balance: uint256.NewInt(1000)},
 				},
 				Calls: []TransactionArgs{{
 					From:  &randomAccounts[0].addr,
@@ -1217,8 +1200,8 @@
 			name: "simple-multi-block",
 			tag:  latest,
 			blocks: []simBlock{{
-				StateOverrides: &StateOverride{
-					randomAccounts[0].addr: OverrideAccount{Balance: newRPCBalance(big.NewInt(2000))},
+				StateOverrides: &map[common.Address]state.OverrideAccount{
+					randomAccounts[0].addr: {Balance: uint256.NewInt(2000)},
 				},
 				Calls: []TransactionArgs{
 					{
@@ -1232,8 +1215,8 @@
 					},
 				},
 			}, {
-				StateOverrides: &StateOverride{
-					randomAccounts[3].addr: OverrideAccount{Balance: newRPCBalance(big.NewInt(0))},
+				StateOverrides: &map[common.Address]state.OverrideAccount{
+					randomAccounts[3].addr: {Balance: uint256.NewInt(0)},
 				},
 				Calls: []TransactionArgs{
 					{
@@ -1291,8 +1274,8 @@
 			name: "evm-error",
 			tag:  latest,
 			blocks: []simBlock{{
-				StateOverrides: &StateOverride{
-					randomAccounts[2].addr: OverrideAccount{Code: hex2Bytes("f3")},
+				StateOverrides: &map[common.Address]state.OverrideAccount{
+					randomAccounts[2].addr: {Code: hex2RawBytes("f3")},
 				},
 				Calls: []TransactionArgs{{
 					From: &randomAccounts[0].addr,
@@ -1408,9 +1391,9 @@
 			name: "storage-contract",
 			tag:  latest,
 			blocks: []simBlock{{
-				StateOverrides: &StateOverride{
-					randomAccounts[2].addr: OverrideAccount{
-						Code: hex2Bytes("608060405234801561001057600080fd5b50600436106100365760003560e01c80632e64cec11461003b5780636057361d14610059575b600080fd5b610043610075565b60405161005091906100d9565b60405180910390f35b610073600480360381019061006e919061009d565b61007e565b005b60008054905090565b8060008190555050565b60008135905061009781610103565b92915050565b6000602082840312156100b3576100b26100fe565b5b60006100c184828501610088565b91505092915050565b6100d3816100f4565b82525050565b60006020820190506100ee60008301846100ca565b92915050565b6000819050919050565b600080fd5b61010c816100f4565b811461011757600080fd5b5056fea2646970667358221220404e37f487a89a932dca5e77faaf6ca2de3b991f93d230604b1b8daaef64766264736f6c63430008070033"),
+				StateOverrides: &map[common.Address]state.OverrideAccount{
+					randomAccounts[2].addr: {
+						Code: hex2RawBytes("608060405234801561001057600080fd5b50600436106100365760003560e01c80632e64cec11461003b5780636057361d14610059575b600080fd5b610043610075565b60405161005091906100d9565b60405180910390f35b610073600480360381019061006e919061009d565b61007e565b005b60008054905090565b8060008190555050565b60008135905061009781610103565b92915050565b6000602082840312156100b3576100b26100fe565b5b60006100c184828501610088565b91505092915050565b6100d3816100f4565b82525050565b60006020820190506100ee60008301846100ca565b92915050565b6000819050919050565b600080fd5b61010c816100f4565b811461011757600080fd5b5056fea2646970667358221220404e37f487a89a932dca5e77faaf6ca2de3b991f93d230604b1b8daaef64766264736f6c63430008070033"),
 					},
 				},
 				Calls: []TransactionArgs{{
@@ -1450,8 +1433,8 @@
 			name: "logs",
 			tag:  latest,
 			blocks: []simBlock{{
-				StateOverrides: &StateOverride{
-					randomAccounts[2].addr: OverrideAccount{
+				StateOverrides: &map[common.Address]state.OverrideAccount{
+					randomAccounts[2].addr: {
 						// Yul code:
 						// object "Test" {
 						//    code {
@@ -1460,7 +1443,7 @@
 						//        return (0, 0)
 						//    }
 						// }
-						Code: hex2Bytes("7fffffffffffffffffffffffffffffffffffffffffffffffffffffffffffffffff80600080a1600080f3"),
+						Code: hex2RawBytes("7fffffffffffffffffffffffffffffffffffffffffffffffffffffffffffffffff80600080a1600080f3"),
 					},
 				},
 				Calls: []TransactionArgs{{
@@ -1492,8 +1475,8 @@
 			name: "ecrecover-override",
 			tag:  latest,
 			blocks: []simBlock{{
-				StateOverrides: &StateOverride{
-					randomAccounts[2].addr: OverrideAccount{
+				StateOverrides: &map[common.Address]state.OverrideAccount{
+					randomAccounts[2].addr: {
 						// Yul code that returns ecrecover(0, 0, 0, 0).
 						// object "Test" {
 						//    code {
@@ -1518,9 +1501,9 @@
 						//        return(free_ptr, 0x14)
 						//    }
 						// }
-						Code: hex2Bytes("6040516000815260006020820152600060408201526000606082015260208160808360015afa60008103603157600080fd5b601482f3"),
+						Code: hex2RawBytes("6040516000815260006020820152600060408201526000606082015260208160808360015afa60008103603157600080fd5b601482f3"),
 					},
-					common.BytesToAddress([]byte{0x01}): OverrideAccount{
+					common.BytesToAddress([]byte{0x01}): {
 						// Yul code that returns the address of the caller.
 						// object "Test" {
 						//    code {
@@ -1529,7 +1512,7 @@
 						//        return(0xc, 0x14)
 						//    }
 						// }
-						Code: hex2Bytes("33806000526014600cf3"),
+						Code: hex2RawBytes("33806000526014600cf3"),
 					},
 				},
 				Calls: []TransactionArgs{{
@@ -1557,8 +1540,8 @@
 			name: "precompile-move",
 			tag:  latest,
 			blocks: []simBlock{{
-				StateOverrides: &StateOverride{
-					sha256Address: OverrideAccount{
+				StateOverrides: &map[common.Address]state.OverrideAccount{
+					sha256Address: {
 						// Yul code that returns the calldata.
 						// object "Test" {
 						//    code {
@@ -1574,8 +1557,8 @@
 						//        return(memPtr, size)
 						//    }
 						// }
-						Code:             hex2Bytes("365981600082378181f3"),
-						MovePrecompileTo: &randomAccounts[2].addr,
+						Code: hex2RawBytes("365981600082378181f3"),
+						//MovePrecompileTo: &randomAccounts[2].addr,
 					},
 				},
 				Calls: []TransactionArgs{{
@@ -1612,9 +1595,9 @@
 			name: "transfer-logs",
 			tag:  latest,
 			blocks: []simBlock{{
-				StateOverrides: &StateOverride{
-					randomAccounts[0].addr: OverrideAccount{
-						Balance: newRPCBalance(big.NewInt(100)),
+				StateOverrides: &map[common.Address]state.OverrideAccount{
+					randomAccounts[0].addr: {
+						Balance: uint256.NewInt(100),
 						// Yul code that transfers 100 wei to address passed in calldata:
 						// object "Test" {
 						//    code {
@@ -1626,7 +1609,7 @@
 						//        }
 						//    }
 						// }
-						Code: hex2Bytes("60003560601c606460008060008084865af160008103601d57600080fd5b505050"),
+						Code: hex2RawBytes("60003560601c606460008060008084865af160008103601d57600080fd5b505050"),
 					},
 				},
 				Calls: []TransactionArgs{{
@@ -1755,11 +1738,11 @@
 			name: "validation-checks-from-contract",
 			tag:  latest,
 			blocks: []simBlock{{
-				StateOverrides: &StateOverride{
-					randomAccounts[2].addr: OverrideAccount{
-						Balance: newRPCBalance(big.NewInt(2098640803896784)),
-						Code:    hex2Bytes("00"),
-						Nonce:   newUint64(1),
+				StateOverrides: &map[common.Address]state.OverrideAccount{
+					randomAccounts[2].addr: {
+						Balance: uint256.NewInt(2098640803896784),
+						Code:    hex2RawBytes("00"),
+						Nonce:   (*uint64)(newUint64(1)),
 					},
 				},
 				Calls: []TransactionArgs{{
@@ -1793,8 +1776,8 @@
 				BlockOverrides: &BlockOverrides{
 					BaseFeePerGas: (*hexutil.Big)(big.NewInt(1)),
 				},
-				StateOverrides: &StateOverride{
-					randomAccounts[0].addr: OverrideAccount{Balance: newRPCBalance(big.NewInt(10000000))},
+				StateOverrides: &map[common.Address]state.OverrideAccount{
+					randomAccounts[0].addr: {Balance: uint256.NewInt(10000000)},
 				},
 				Calls: []TransactionArgs{{
 					From:         &randomAccounts[0].addr,
@@ -1823,9 +1806,9 @@
 			name: "clear-storage",
 			tag:  latest,
 			blocks: []simBlock{{
-				StateOverrides: &StateOverride{
+				StateOverrides: &map[common.Address]state.OverrideAccount{
 					randomAccounts[2].addr: {
-						Code: newBytes(genesis.Alloc[bab].Code),
+						Code: (*[]byte)(newBytes(genesis.Alloc[bab].Code)),
 						StateDiff: &map[common.Hash]common.Hash{
 							common.BigToHash(big.NewInt(1)): common.BigToHash(big.NewInt(2)),
 							common.BigToHash(big.NewInt(2)): common.BigToHash(big.NewInt(3)),
@@ -1845,7 +1828,7 @@
 					To:   &bab,
 				}},
 			}, {
-				StateOverrides: &StateOverride{
+				StateOverrides: &map[common.Address]state.OverrideAccount{
 					randomAccounts[2].addr: {
 						State: &map[common.Hash]common.Hash{
 							common.BigToHash(big.NewInt(1)): common.BigToHash(big.NewInt(5)),
@@ -1895,9 +1878,9 @@
 				BlockOverrides: &BlockOverrides{
 					Number: (*hexutil.Big)(big.NewInt(12)),
 				},
-				StateOverrides: &StateOverride{
+				StateOverrides: &map[common.Address]state.OverrideAccount{
 					randomAccounts[2].addr: {
-						Code: hex2Bytes("600035804060008103601057600080fd5b5050"),
+						Code: hex2RawBytes("600035804060008103601057600080fd5b5050"),
 					},
 				},
 				Calls: []TransactionArgs{{
@@ -2007,9 +1990,9 @@
 			name: "basefee-non-validation",
 			tag:  latest,
 			blocks: []simBlock{{
-				StateOverrides: &StateOverride{
+				StateOverrides: &map[common.Address]state.OverrideAccount{
 					randomAccounts[2].addr: {
-						Code: hex2Bytes("3a489060005260205260406000f3"),
+						Code: hex2RawBytes("3a489060005260205260406000f3"),
 					},
 				},
 				Calls: []TransactionArgs{{
@@ -2098,9 +2081,9 @@
 			name: "basefee-validation-mode",
 			tag:  latest,
 			blocks: []simBlock{{
-				StateOverrides: &StateOverride{
+				StateOverrides: &map[common.Address]state.OverrideAccount{
 					randomAccounts[2].addr: {
-						Code: hex2Bytes("3a489060005260205260406000f3"),
+						Code: hex2RawBytes("3a489060005260205260406000f3"),
 					},
 				},
 				Calls: []TransactionArgs{{
@@ -2503,7 +2486,6 @@
 	return &rpcBytes
 }
 
-<<<<<<< HEAD
 func newUint64(v uint64) *hexutil.Uint64 {
 	rpcUint64 := hexutil.Uint64(v)
 	return &rpcUint64
@@ -2520,13 +2502,11 @@
 	return &r
 }
 
-=======
 func hex2RawBytes(str string) *[]byte {
 	rpcBytes := common.Hex2Bytes(str)
 	return &rpcBytes
 }
 
->>>>>>> df453702
 func TestRPCMarshalBlock(t *testing.T) {
 	t.Parallel()
 	var (
