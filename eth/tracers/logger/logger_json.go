--- conflicted
+++ resolved
@@ -76,14 +76,6 @@
 	l.encoder.Encode(log)
 }
 
-<<<<<<< HEAD
-// CaptureKeccakPreimage is called during the KECCAK256 opcode.
-func (l *JSONLogger) CaptureKeccakPreimage(hash common.Hash, data []byte) {}
-
-func (l *JSONLogger) OnGasChange(old, new uint64, reason vm.GasChangeReason) {}
-
-=======
->>>>>>> abd88071
 // CaptureEnd is triggered at end of execution.
 func (l *JSONLogger) CaptureEnd(output []byte, gasUsed uint64, err error) {
 	type endLog struct {
