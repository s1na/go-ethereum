// Copyright 2023 The go-ethereum Authors
// This file is part of the go-ethereum library.
//
// The go-ethereum library is free software: you can redistribute it and/or modify
// it under the terms of the GNU Lesser General Public License as published by
// the Free Software Foundation, either version 3 of the License, or
// (at your option) any later version.
//
// The go-ethereum library is distributed in the hope that it will be useful,
// but WITHOUT ANY WARRANTY; without even the implied warranty of
// MERCHANTABILITY or FITNESS FOR A PARTICULAR PURPOSE. See the
// GNU Lesser General Public License for more details.
//
// You should have received a copy of the GNU Lesser General Public License
// along with the go-ethereum library. If not, see <http://www.gnu.org/licenses/>.

package ethapi

import (
	"bytes"
	"context"
	"crypto/ecdsa"
	"crypto/sha256"
	"encoding/json"
	"errors"
	"fmt"
	"math/big"
	"os"
	"path/filepath"
	"reflect"
<<<<<<< HEAD
	"strings"
=======
	"slices"
>>>>>>> a3829178
	"testing"
	"time"

	"github.com/ethereum/go-ethereum"
	"github.com/ethereum/go-ethereum/accounts"
	"github.com/ethereum/go-ethereum/accounts/keystore"
	"github.com/ethereum/go-ethereum/common"
	"github.com/ethereum/go-ethereum/common/hexutil"
	"github.com/ethereum/go-ethereum/consensus"
	"github.com/ethereum/go-ethereum/consensus/beacon"
	"github.com/ethereum/go-ethereum/consensus/ethash"
	"github.com/ethereum/go-ethereum/core"
	"github.com/ethereum/go-ethereum/core/bloombits"
	"github.com/ethereum/go-ethereum/core/rawdb"
	"github.com/ethereum/go-ethereum/core/state"
	"github.com/ethereum/go-ethereum/core/types"
	"github.com/ethereum/go-ethereum/core/vm"
	"github.com/ethereum/go-ethereum/crypto"
	"github.com/ethereum/go-ethereum/crypto/kzg4844"
	"github.com/ethereum/go-ethereum/ethdb"
	"github.com/ethereum/go-ethereum/event"
	"github.com/ethereum/go-ethereum/internal/blocktest"
	"github.com/ethereum/go-ethereum/params"
	"github.com/ethereum/go-ethereum/rpc"
	"github.com/holiman/uint256"
	"github.com/stretchr/testify/require"
)

func testTransactionMarshal(t *testing.T, tests []txData, config *params.ChainConfig) {
	t.Parallel()
	var (
		signer = types.LatestSigner(config)
		key, _ = crypto.HexToECDSA("b71c71a67e1177ad4e901695e1b4b9ee17ae16c6668d313eac2f96dbcda3f291")
	)

	for i, tt := range tests {
		var tx2 types.Transaction
		tx, err := types.SignNewTx(key, signer, tt.Tx)
		if err != nil {
			t.Fatalf("test %d: signing failed: %v", i, err)
		}
		// Regular transaction
		if data, err := json.Marshal(tx); err != nil {
			t.Fatalf("test %d: marshalling failed; %v", i, err)
		} else if err = tx2.UnmarshalJSON(data); err != nil {
			t.Fatalf("test %d: sunmarshal failed: %v", i, err)
		} else if want, have := tx.Hash(), tx2.Hash(); want != have {
			t.Fatalf("test %d: stx changed, want %x have %x", i, want, have)
		}

		// rpcTransaction
		rpcTx := newRPCTransaction(tx, common.Hash{}, 0, 0, 0, nil, config)
		if data, err := json.Marshal(rpcTx); err != nil {
			t.Fatalf("test %d: marshalling failed; %v", i, err)
		} else if err = tx2.UnmarshalJSON(data); err != nil {
			t.Fatalf("test %d: unmarshal failed: %v", i, err)
		} else if want, have := tx.Hash(), tx2.Hash(); want != have {
			t.Fatalf("test %d: tx changed, want %x have %x", i, want, have)
		} else {
			want, have := tt.Want, string(data)
			require.JSONEqf(t, want, have, "test %d: rpc json not match, want %s have %s", i, want, have)
		}
	}
}

func TestTransaction_RoundTripRpcJSON(t *testing.T) {
	var (
		config = params.AllEthashProtocolChanges
		tests  = allTransactionTypes(common.Address{0xde, 0xad}, config)
	)
	testTransactionMarshal(t, tests, config)
}

func TestTransactionBlobTx(t *testing.T) {
	config := *params.TestChainConfig
	config.ShanghaiTime = new(uint64)
	config.CancunTime = new(uint64)
	tests := allBlobTxs(common.Address{0xde, 0xad}, &config)

	testTransactionMarshal(t, tests, &config)
}

type txData struct {
	Tx   types.TxData
	Want string
}

func allTransactionTypes(addr common.Address, config *params.ChainConfig) []txData {
	return []txData{
		{
			Tx: &types.LegacyTx{
				Nonce:    5,
				GasPrice: big.NewInt(6),
				Gas:      7,
				To:       &addr,
				Value:    big.NewInt(8),
				Data:     []byte{0, 1, 2, 3, 4},
				V:        big.NewInt(9),
				R:        big.NewInt(10),
				S:        big.NewInt(11),
			},
			Want: `{
				"blockHash": null,
				"blockNumber": null,
				"from": "0x71562b71999873db5b286df957af199ec94617f7",
				"gas": "0x7",
				"gasPrice": "0x6",
				"hash": "0x5f3240454cd09a5d8b1c5d651eefae7a339262875bcd2d0e6676f3d989967008",
				"input": "0x0001020304",
				"nonce": "0x5",
				"to": "0xdead000000000000000000000000000000000000",
				"transactionIndex": null,
				"value": "0x8",
				"type": "0x0",
				"chainId": "0x539",
				"v": "0xa96",
				"r": "0xbc85e96592b95f7160825d837abb407f009df9ebe8f1b9158a4b8dd093377f75",
				"s": "0x1b55ea3af5574c536967b039ba6999ef6c89cf22fc04bcb296e0e8b0b9b576f5"
			}`,
		}, {
			Tx: &types.LegacyTx{
				Nonce:    5,
				GasPrice: big.NewInt(6),
				Gas:      7,
				To:       nil,
				Value:    big.NewInt(8),
				Data:     []byte{0, 1, 2, 3, 4},
				V:        big.NewInt(32),
				R:        big.NewInt(10),
				S:        big.NewInt(11),
			},
			Want: `{
				"blockHash": null,
				"blockNumber": null,
				"from": "0x71562b71999873db5b286df957af199ec94617f7",
				"gas": "0x7",
				"gasPrice": "0x6",
				"hash": "0x806e97f9d712b6cb7e781122001380a2837531b0fc1e5f5d78174ad4cb699873",
				"input": "0x0001020304",
				"nonce": "0x5",
				"to": null,
				"transactionIndex": null,
				"value": "0x8",
				"type": "0x0",
				"chainId": "0x539",
				"v": "0xa96",
				"r": "0x9dc28b267b6ad4e4af6fe9289668f9305c2eb7a3241567860699e478af06835a",
				"s": "0xa0b51a071aa9bed2cd70aedea859779dff039e3630ea38497d95202e9b1fec7"
			}`,
		},
		{
			Tx: &types.AccessListTx{
				ChainID:  config.ChainID,
				Nonce:    5,
				GasPrice: big.NewInt(6),
				Gas:      7,
				To:       &addr,
				Value:    big.NewInt(8),
				Data:     []byte{0, 1, 2, 3, 4},
				AccessList: types.AccessList{
					types.AccessTuple{
						Address:     common.Address{0x2},
						StorageKeys: []common.Hash{types.EmptyRootHash},
					},
				},
				V: big.NewInt(32),
				R: big.NewInt(10),
				S: big.NewInt(11),
			},
			Want: `{
				"blockHash": null,
				"blockNumber": null,
				"from": "0x71562b71999873db5b286df957af199ec94617f7",
				"gas": "0x7",
				"gasPrice": "0x6",
				"hash": "0x121347468ee5fe0a29f02b49b4ffd1c8342bc4255146bb686cd07117f79e7129",
				"input": "0x0001020304",
				"nonce": "0x5",
				"to": "0xdead000000000000000000000000000000000000",
				"transactionIndex": null,
				"value": "0x8",
				"type": "0x1",
				"accessList": [
					{
						"address": "0x0200000000000000000000000000000000000000",
						"storageKeys": [
							"0x56e81f171bcc55a6ff8345e692c0f86e5b48e01b996cadc001622fb5e363b421"
						]
					}
				],
				"chainId": "0x539",
				"v": "0x0",
				"r": "0xf372ad499239ae11d91d34c559ffc5dab4daffc0069e03afcabdcdf231a0c16b",
				"s": "0x28573161d1f9472fa0fd4752533609e72f06414f7ab5588699a7141f65d2abf",
				"yParity": "0x0"
			}`,
		}, {
			Tx: &types.AccessListTx{
				ChainID:  config.ChainID,
				Nonce:    5,
				GasPrice: big.NewInt(6),
				Gas:      7,
				To:       nil,
				Value:    big.NewInt(8),
				Data:     []byte{0, 1, 2, 3, 4},
				AccessList: types.AccessList{
					types.AccessTuple{
						Address:     common.Address{0x2},
						StorageKeys: []common.Hash{types.EmptyRootHash},
					},
				},
				V: big.NewInt(32),
				R: big.NewInt(10),
				S: big.NewInt(11),
			},
			Want: `{
				"blockHash": null,
				"blockNumber": null,
				"from": "0x71562b71999873db5b286df957af199ec94617f7",
				"gas": "0x7",
				"gasPrice": "0x6",
				"hash": "0x067c3baebede8027b0f828a9d933be545f7caaec623b00684ac0659726e2055b",
				"input": "0x0001020304",
				"nonce": "0x5",
				"to": null,
				"transactionIndex": null,
				"value": "0x8",
				"type": "0x1",
				"accessList": [
					{
						"address": "0x0200000000000000000000000000000000000000",
						"storageKeys": [
							"0x56e81f171bcc55a6ff8345e692c0f86e5b48e01b996cadc001622fb5e363b421"
						]
					}
				],
				"chainId": "0x539",
				"v": "0x1",
				"r": "0x542981b5130d4613897fbab144796cb36d3cb3d7807d47d9c7f89ca7745b085c",
				"s": "0x7425b9dd6c5deaa42e4ede35d0c4570c4624f68c28d812c10d806ffdf86ce63",
				"yParity": "0x1"
			}`,
		}, {
			Tx: &types.DynamicFeeTx{
				ChainID:   config.ChainID,
				Nonce:     5,
				GasTipCap: big.NewInt(6),
				GasFeeCap: big.NewInt(9),
				Gas:       7,
				To:        &addr,
				Value:     big.NewInt(8),
				Data:      []byte{0, 1, 2, 3, 4},
				AccessList: types.AccessList{
					types.AccessTuple{
						Address:     common.Address{0x2},
						StorageKeys: []common.Hash{types.EmptyRootHash},
					},
				},
				V: big.NewInt(32),
				R: big.NewInt(10),
				S: big.NewInt(11),
			},
			Want: `{
				"blockHash": null,
				"blockNumber": null,
				"from": "0x71562b71999873db5b286df957af199ec94617f7",
				"gas": "0x7",
				"gasPrice": "0x9",
				"maxFeePerGas": "0x9",
				"maxPriorityFeePerGas": "0x6",
				"hash": "0xb63e0b146b34c3e9cb7fbabb5b3c081254a7ded6f1b65324b5898cc0545d79ff",
				"input": "0x0001020304",
				"nonce": "0x5",
				"to": "0xdead000000000000000000000000000000000000",
				"transactionIndex": null,
				"value": "0x8",
				"type": "0x2",
				"accessList": [
					{
						"address": "0x0200000000000000000000000000000000000000",
						"storageKeys": [
							"0x56e81f171bcc55a6ff8345e692c0f86e5b48e01b996cadc001622fb5e363b421"
						]
					}
				],
				"chainId": "0x539",
				"v": "0x1",
				"r": "0x3b167e05418a8932cd53d7578711fe1a76b9b96c48642402bb94978b7a107e80",
				"s": "0x22f98a332d15ea2cc80386c1ebaa31b0afebfa79ebc7d039a1e0074418301fef",
				"yParity": "0x1"
			}`,
		}, {
			Tx: &types.DynamicFeeTx{
				ChainID:    config.ChainID,
				Nonce:      5,
				GasTipCap:  big.NewInt(6),
				GasFeeCap:  big.NewInt(9),
				Gas:        7,
				To:         nil,
				Value:      big.NewInt(8),
				Data:       []byte{0, 1, 2, 3, 4},
				AccessList: types.AccessList{},
				V:          big.NewInt(32),
				R:          big.NewInt(10),
				S:          big.NewInt(11),
			},
			Want: `{
				"blockHash": null,
				"blockNumber": null,
				"from": "0x71562b71999873db5b286df957af199ec94617f7",
				"gas": "0x7",
				"gasPrice": "0x9",
				"maxFeePerGas": "0x9",
				"maxPriorityFeePerGas": "0x6",
				"hash": "0xcbab17ee031a9d5b5a09dff909f0a28aedb9b295ac0635d8710d11c7b806ec68",
				"input": "0x0001020304",
				"nonce": "0x5",
				"to": null,
				"transactionIndex": null,
				"value": "0x8",
				"type": "0x2",
				"accessList": [],
				"chainId": "0x539",
				"v": "0x0",
				"r": "0x6446b8a682db7e619fc6b4f6d1f708f6a17351a41c7fbd63665f469bc78b41b9",
				"s": "0x7626abc15834f391a117c63450047309dbf84c5ce3e8e609b607062641e2de43",
				"yParity": "0x0"
			}`,
		},
	}
}

func allBlobTxs(addr common.Address, config *params.ChainConfig) []txData {
	return []txData{
		{
			Tx: &types.BlobTx{
				Nonce:      6,
				GasTipCap:  uint256.NewInt(1),
				GasFeeCap:  uint256.NewInt(5),
				Gas:        6,
				To:         addr,
				BlobFeeCap: uint256.NewInt(1),
				BlobHashes: []common.Hash{{1}},
				Value:      new(uint256.Int),
				V:          uint256.NewInt(32),
				R:          uint256.NewInt(10),
				S:          uint256.NewInt(11),
			},
			Want: `{
                "blockHash": null,
                "blockNumber": null,
                "from": "0x71562b71999873db5b286df957af199ec94617f7",
                "gas": "0x6",
                "gasPrice": "0x5",
                "maxFeePerGas": "0x5",
                "maxPriorityFeePerGas": "0x1",
                "maxFeePerBlobGas": "0x1",
                "hash": "0x1f2b59a20e61efc615ad0cbe936379d6bbea6f938aafaf35eb1da05d8e7f46a3",
                "input": "0x",
                "nonce": "0x6",
                "to": "0xdead000000000000000000000000000000000000",
                "transactionIndex": null,
                "value": "0x0",
                "type": "0x3",
                "accessList": [],
                "chainId": "0x1",
                "blobVersionedHashes": [
                    "0x0100000000000000000000000000000000000000000000000000000000000000"
                ],
                "v": "0x0",
                "r": "0x618be8908e0e5320f8f3b48042a079fe5a335ebd4ed1422a7d2207cd45d872bc",
                "s": "0x27b2bc6c80e849a8e8b764d4549d8c2efac3441e73cf37054eb0a9b9f8e89b27",
                "yParity": "0x0"
            }`,
		},
	}
}

func newTestAccountManager(t *testing.T) (*accounts.Manager, accounts.Account) {
	var (
		dir        = t.TempDir()
		am         = accounts.NewManager(&accounts.Config{InsecureUnlockAllowed: true})
		b          = keystore.NewKeyStore(dir, 2, 1)
		testKey, _ = crypto.HexToECDSA("b71c71a67e1177ad4e901695e1b4b9ee17ae16c6668d313eac2f96dbcda3f291")
	)
	acc, err := b.ImportECDSA(testKey, "")
	if err != nil {
		t.Fatalf("failed to create test account: %v", err)
	}
	if err := b.Unlock(acc, ""); err != nil {
		t.Fatalf("failed to unlock account: %v\n", err)
	}
	am.AddBackend(b)
	return am, acc
}

type testBackend struct {
	db      ethdb.Database
	chain   *core.BlockChain
	pending *types.Block
	accman  *accounts.Manager
	acc     accounts.Account
}

func newTestBackend(t *testing.T, n int, gspec *core.Genesis, engine consensus.Engine, generator func(i int, b *core.BlockGen)) *testBackend {
	var (
		cacheConfig = &core.CacheConfig{
			TrieCleanLimit:    256,
			TrieDirtyLimit:    256,
			TrieTimeLimit:     5 * time.Minute,
			SnapshotLimit:     0,
			TrieDirtyDisabled: true, // Archive mode
		}
	)
	accman, acc := newTestAccountManager(t)
	gspec.Alloc[acc.Address] = types.Account{Balance: big.NewInt(params.Ether)}
	// Generate blocks for testing
	db, blocks, _ := core.GenerateChainWithGenesis(gspec, engine, n, generator)
	txlookupLimit := uint64(0)
	chain, err := core.NewBlockChain(db, cacheConfig, gspec, nil, engine, vm.Config{}, nil, &txlookupLimit)
	if err != nil {
		t.Fatalf("failed to create tester chain: %v", err)
	}
	if n, err := chain.InsertChain(blocks); err != nil {
		t.Fatalf("block %d: failed to insert into chain: %v", n, err)
	}

	backend := &testBackend{db: db, chain: chain, accman: accman, acc: acc}
	return backend
}

func (b *testBackend) setPendingBlock(block *types.Block) {
	b.pending = block
}

func (b testBackend) SyncProgress() ethereum.SyncProgress { return ethereum.SyncProgress{} }
func (b testBackend) SuggestGasTipCap(ctx context.Context) (*big.Int, error) {
	return big.NewInt(0), nil
}
func (b testBackend) FeeHistory(ctx context.Context, blockCount uint64, lastBlock rpc.BlockNumber, rewardPercentiles []float64) (*big.Int, [][]*big.Int, []*big.Int, []float64, error) {
	return nil, nil, nil, nil, nil
}
func (b testBackend) ChainDb() ethdb.Database           { return b.db }
func (b testBackend) AccountManager() *accounts.Manager { return b.accman }
func (b testBackend) ExtRPCEnabled() bool               { return false }
func (b testBackend) RPCGasCap() uint64                 { return 10000000 }
func (b testBackend) RPCEVMTimeout() time.Duration      { return time.Second }
func (b testBackend) RPCTxFeeCap() float64              { return 0 }
func (b testBackend) UnprotectedAllowed() bool          { return false }
func (b testBackend) SetHead(number uint64)             {}
func (b testBackend) HeaderByNumber(ctx context.Context, number rpc.BlockNumber) (*types.Header, error) {
	if number == rpc.LatestBlockNumber {
		return b.chain.CurrentBlock(), nil
	}
	if number == rpc.PendingBlockNumber && b.pending != nil {
		return b.pending.Header(), nil
	}
	return b.chain.GetHeaderByNumber(uint64(number)), nil
}
func (b testBackend) HeaderByHash(ctx context.Context, hash common.Hash) (*types.Header, error) {
	return b.chain.GetHeaderByHash(hash), nil
}
func (b testBackend) HeaderByNumberOrHash(ctx context.Context, blockNrOrHash rpc.BlockNumberOrHash) (*types.Header, error) {
	if blockNr, ok := blockNrOrHash.Number(); ok {
		return b.HeaderByNumber(ctx, blockNr)
	}
	if blockHash, ok := blockNrOrHash.Hash(); ok {
		return b.HeaderByHash(ctx, blockHash)
	}
	panic("unknown type rpc.BlockNumberOrHash")
}

func (b testBackend) CurrentHeader() *types.Header { return b.chain.CurrentHeader() }
func (b testBackend) CurrentBlock() *types.Header  { return b.chain.CurrentBlock() }
func (b testBackend) BlockByNumber(ctx context.Context, number rpc.BlockNumber) (*types.Block, error) {
	if number == rpc.LatestBlockNumber {
		head := b.chain.CurrentBlock()
		return b.chain.GetBlock(head.Hash(), head.Number.Uint64()), nil
	}
	if number == rpc.PendingBlockNumber {
		return b.pending, nil
	}
	return b.chain.GetBlockByNumber(uint64(number)), nil
}
func (b testBackend) BlockByHash(ctx context.Context, hash common.Hash) (*types.Block, error) {
	return b.chain.GetBlockByHash(hash), nil
}
func (b testBackend) BlockByNumberOrHash(ctx context.Context, blockNrOrHash rpc.BlockNumberOrHash) (*types.Block, error) {
	if blockNr, ok := blockNrOrHash.Number(); ok {
		return b.BlockByNumber(ctx, blockNr)
	}
	if blockHash, ok := blockNrOrHash.Hash(); ok {
		return b.BlockByHash(ctx, blockHash)
	}
	panic("unknown type rpc.BlockNumberOrHash")
}
func (b testBackend) GetBody(ctx context.Context, hash common.Hash, number rpc.BlockNumber) (*types.Body, error) {
	return b.chain.GetBlock(hash, uint64(number.Int64())).Body(), nil
}
func (b testBackend) StateAndHeaderByNumber(ctx context.Context, number rpc.BlockNumber) (*state.StateDB, *types.Header, error) {
	if number == rpc.PendingBlockNumber {
		panic("pending state not implemented")
	}
	header, err := b.HeaderByNumber(ctx, number)
	if err != nil {
		return nil, nil, err
	}
	if header == nil {
		return nil, nil, errors.New("header not found")
	}
	stateDb, err := b.chain.StateAt(header.Root)
	return stateDb, header, err
}
func (b testBackend) StateAndHeaderByNumberOrHash(ctx context.Context, blockNrOrHash rpc.BlockNumberOrHash) (*state.StateDB, *types.Header, error) {
	if blockNr, ok := blockNrOrHash.Number(); ok {
		return b.StateAndHeaderByNumber(ctx, blockNr)
	}
	panic("only implemented for number")
}
func (b testBackend) Pending() (*types.Block, types.Receipts, *state.StateDB) { panic("implement me") }
func (b testBackend) GetReceipts(ctx context.Context, hash common.Hash) (types.Receipts, error) {
	header, err := b.HeaderByHash(ctx, hash)
	if header == nil || err != nil {
		return nil, err
	}
	receipts := rawdb.ReadReceipts(b.db, hash, header.Number.Uint64(), header.Time, b.chain.Config())
	return receipts, nil
}
func (b testBackend) GetTd(ctx context.Context, hash common.Hash) *big.Int {
	if b.pending != nil && hash == b.pending.Hash() {
		return nil
	}
	return big.NewInt(1)
}
func (b testBackend) GetEVM(ctx context.Context, msg *core.Message, state *state.StateDB, header *types.Header, vmConfig *vm.Config, blockContext *vm.BlockContext) *vm.EVM {
	if vmConfig == nil {
		vmConfig = b.chain.GetVMConfig()
	}
	txContext := core.NewEVMTxContext(msg)
	context := core.NewEVMBlockContext(header, b.chain, nil)
	if blockContext != nil {
		context = *blockContext
	}
	return vm.NewEVM(context, txContext, state, b.chain.Config(), *vmConfig)
}
func (b testBackend) SubscribeChainEvent(ch chan<- core.ChainEvent) event.Subscription {
	panic("implement me")
}
func (b testBackend) SubscribeChainHeadEvent(ch chan<- core.ChainHeadEvent) event.Subscription {
	panic("implement me")
}
func (b testBackend) SubscribeChainSideEvent(ch chan<- core.ChainSideEvent) event.Subscription {
	panic("implement me")
}
func (b testBackend) SendTx(ctx context.Context, signedTx *types.Transaction) error {
	panic("implement me")
}
func (b testBackend) GetTransaction(ctx context.Context, txHash common.Hash) (bool, *types.Transaction, common.Hash, uint64, uint64, error) {
	tx, blockHash, blockNumber, index := rawdb.ReadTransaction(b.db, txHash)
	return true, tx, blockHash, blockNumber, index, nil
}
func (b testBackend) GetPoolTransactions() (types.Transactions, error)         { panic("implement me") }
func (b testBackend) GetPoolTransaction(txHash common.Hash) *types.Transaction { panic("implement me") }
func (b testBackend) GetPoolNonce(ctx context.Context, addr common.Address) (uint64, error) {
	return 0, nil
}
func (b testBackend) Stats() (pending int, queued int) { panic("implement me") }
func (b testBackend) TxPoolContent() (map[common.Address][]*types.Transaction, map[common.Address][]*types.Transaction) {
	panic("implement me")
}
func (b testBackend) TxPoolContentFrom(addr common.Address) ([]*types.Transaction, []*types.Transaction) {
	panic("implement me")
}
func (b testBackend) SubscribeNewTxsEvent(events chan<- core.NewTxsEvent) event.Subscription {
	panic("implement me")
}
func (b testBackend) ChainConfig() *params.ChainConfig { return b.chain.Config() }
func (b testBackend) Engine() consensus.Engine         { return b.chain.Engine() }
func (b testBackend) GetLogs(ctx context.Context, blockHash common.Hash, number uint64) ([][]*types.Log, error) {
	panic("implement me")
}
func (b testBackend) SubscribeRemovedLogsEvent(ch chan<- core.RemovedLogsEvent) event.Subscription {
	panic("implement me")
}
func (b testBackend) SubscribeLogsEvent(ch chan<- []*types.Log) event.Subscription {
	panic("implement me")
}
func (b testBackend) BloomStatus() (uint64, uint64) { panic("implement me") }
func (b testBackend) ServiceFilter(ctx context.Context, session *bloombits.MatcherSession) {
	panic("implement me")
}

func TestEstimateGas(t *testing.T) {
	t.Parallel()
	// Initialize test accounts
	var (
		accounts = newAccounts(2)
		genesis  = &core.Genesis{
			Config: params.MergedTestChainConfig,
			Alloc: types.GenesisAlloc{
				accounts[0].addr: {Balance: big.NewInt(params.Ether)},
				accounts[1].addr: {Balance: big.NewInt(params.Ether)},
			},
		}
		genBlocks      = 10
		signer         = types.HomesteadSigner{}
		randomAccounts = newAccounts(2)
	)
	api := NewBlockChainAPI(newTestBackend(t, genBlocks, genesis, beacon.New(ethash.NewFaker()), func(i int, b *core.BlockGen) {
		// Transfer from account[0] to account[1]
		//    value: 1000 wei
		//    fee:   0 wei
		tx, _ := types.SignTx(types.NewTx(&types.LegacyTx{Nonce: uint64(i), To: &accounts[1].addr, Value: big.NewInt(1000), Gas: params.TxGas, GasPrice: b.BaseFee(), Data: nil}), signer, accounts[0].key)
		b.AddTx(tx)
		b.SetPoS()
	}))
	var testSuite = []struct {
		blockNumber rpc.BlockNumber
		call        TransactionArgs
		overrides   StateOverride
		expectErr   error
		want        uint64
	}{
		// simple transfer on latest block
		{
			blockNumber: rpc.LatestBlockNumber,
			call: TransactionArgs{
				From:  &accounts[0].addr,
				To:    &accounts[1].addr,
				Value: (*hexutil.Big)(big.NewInt(1000)),
			},
			expectErr: nil,
			want:      21000,
		},
		// simple transfer with insufficient funds on latest block
		{
			blockNumber: rpc.LatestBlockNumber,
			call: TransactionArgs{
				From:  &randomAccounts[0].addr,
				To:    &accounts[1].addr,
				Value: (*hexutil.Big)(big.NewInt(1000)),
			},
			expectErr: core.ErrInsufficientFunds,
			want:      21000,
		},
		// empty create
		{
			blockNumber: rpc.LatestBlockNumber,
			call:        TransactionArgs{},
			expectErr:   nil,
			want:        53000,
		},
		{
			blockNumber: rpc.LatestBlockNumber,
			call:        TransactionArgs{},
			overrides: StateOverride{
				randomAccounts[0].addr: OverrideAccount{Balance: newRPCBalance(new(big.Int).Mul(big.NewInt(1), big.NewInt(params.Ether)))},
			},
			expectErr: nil,
			want:      53000,
		},
		{
			blockNumber: rpc.LatestBlockNumber,
			call: TransactionArgs{
				From:  &randomAccounts[0].addr,
				To:    &randomAccounts[1].addr,
				Value: (*hexutil.Big)(big.NewInt(1000)),
			},
			overrides: StateOverride{
				randomAccounts[0].addr: OverrideAccount{Balance: newRPCBalance(big.NewInt(0))},
			},
			expectErr: core.ErrInsufficientFunds,
		},
		// Test for a bug where the gas price was set to zero but the basefee non-zero
		//
		// contract BasefeeChecker {
		//    constructor() {
		//        require(tx.gasprice >= block.basefee);
		//        if (tx.gasprice > 0) {
		//            require(block.basefee > 0);
		//        }
		//    }
		//}
		{
			blockNumber: rpc.LatestBlockNumber,
			call: TransactionArgs{
				From:     &accounts[0].addr,
				Input:    hex2Bytes("6080604052348015600f57600080fd5b50483a1015601c57600080fd5b60003a111560315760004811603057600080fd5b5b603f80603e6000396000f3fe6080604052600080fdfea264697066735822122060729c2cee02b10748fae5200f1c9da4661963354973d9154c13a8e9ce9dee1564736f6c63430008130033"),
				GasPrice: (*hexutil.Big)(big.NewInt(1_000_000_000)), // Legacy as pricing
			},
			expectErr: nil,
			want:      67617,
		},
		{
			blockNumber: rpc.LatestBlockNumber,
			call: TransactionArgs{
				From:         &accounts[0].addr,
				Input:        hex2Bytes("6080604052348015600f57600080fd5b50483a1015601c57600080fd5b60003a111560315760004811603057600080fd5b5b603f80603e6000396000f3fe6080604052600080fdfea264697066735822122060729c2cee02b10748fae5200f1c9da4661963354973d9154c13a8e9ce9dee1564736f6c63430008130033"),
				MaxFeePerGas: (*hexutil.Big)(big.NewInt(1_000_000_000)), // 1559 gas pricing
			},
			expectErr: nil,
			want:      67617,
		},
		{
			blockNumber: rpc.LatestBlockNumber,
			call: TransactionArgs{
				From:         &accounts[0].addr,
				Input:        hex2Bytes("6080604052348015600f57600080fd5b50483a1015601c57600080fd5b60003a111560315760004811603057600080fd5b5b603f80603e6000396000f3fe6080604052600080fdfea264697066735822122060729c2cee02b10748fae5200f1c9da4661963354973d9154c13a8e9ce9dee1564736f6c63430008130033"),
				GasPrice:     nil, // No legacy gas pricing
				MaxFeePerGas: nil, // No 1559 gas pricing
			},
			expectErr: nil,
			want:      67595,
		},
		// Blobs should have no effect on gas estimate
		{
			blockNumber: rpc.LatestBlockNumber,
			call: TransactionArgs{
				From:       &accounts[0].addr,
				To:         &accounts[1].addr,
				Value:      (*hexutil.Big)(big.NewInt(1)),
				BlobHashes: []common.Hash{common.Hash{0x01, 0x22}},
				BlobFeeCap: (*hexutil.Big)(big.NewInt(1)),
			},
			want: 21000,
		},
	}
	for i, tc := range testSuite {
		result, err := api.EstimateGas(context.Background(), tc.call, &rpc.BlockNumberOrHash{BlockNumber: &tc.blockNumber}, &tc.overrides)
		if tc.expectErr != nil {
			if err == nil {
				t.Errorf("test %d: want error %v, have nothing", i, tc.expectErr)
				continue
			}
			if !errors.Is(err, tc.expectErr) {
				t.Errorf("test %d: error mismatch, want %v, have %v", i, tc.expectErr, err)
			}
			continue
		}
		if err != nil {
			t.Errorf("test %d: want no error, have %v", i, err)
			continue
		}
		if float64(result) > float64(tc.want)*(1+estimateGasErrorRatio) {
			t.Errorf("test %d, result mismatch, have\n%v\n, want\n%v\n", i, uint64(result), tc.want)
		}
	}
}

func TestCall(t *testing.T) {
	t.Parallel()
	// Initialize test accounts
	var (
		accounts = newAccounts(3)
		dad      = common.HexToAddress("0x0000000000000000000000000000000000000dad")
		genesis  = &core.Genesis{
			Config: params.MergedTestChainConfig,
			Alloc: types.GenesisAlloc{
				accounts[0].addr: {Balance: big.NewInt(params.Ether)},
				accounts[1].addr: {Balance: big.NewInt(params.Ether)},
				accounts[2].addr: {Balance: big.NewInt(params.Ether)},
				dad: {
					Balance: big.NewInt(params.Ether),
					Nonce:   1,
					Storage: map[common.Hash]common.Hash{
						common.Hash{}: common.HexToHash("0x0000000000000000000000000000000000000000000000000000000000000001"),
					},
				},
			},
		}
		genBlocks = 10
		signer    = types.HomesteadSigner{}
	)
	api := NewBlockChainAPI(newTestBackend(t, genBlocks, genesis, beacon.New(ethash.NewFaker()), func(i int, b *core.BlockGen) {
		// Transfer from account[0] to account[1]
		//    value: 1000 wei
		//    fee:   0 wei
		tx, _ := types.SignTx(types.NewTx(&types.LegacyTx{Nonce: uint64(i), To: &accounts[1].addr, Value: big.NewInt(1000), Gas: params.TxGas, GasPrice: b.BaseFee(), Data: nil}), signer, accounts[0].key)
		b.AddTx(tx)
		b.SetPoS()
	}))
	randomAccounts := newAccounts(3)
	var testSuite = []struct {
		blockNumber    rpc.BlockNumber
		overrides      StateOverride
		call           TransactionArgs
		blockOverrides BlockOverrides
		expectErr      error
		want           string
	}{
		// transfer on genesis
		{
			blockNumber: rpc.BlockNumber(0),
			call: TransactionArgs{
				From:  &accounts[0].addr,
				To:    &accounts[1].addr,
				Value: (*hexutil.Big)(big.NewInt(1000)),
			},
			expectErr: nil,
			want:      "0x",
		},
		// transfer on the head
		{
			blockNumber: rpc.BlockNumber(genBlocks),
			call: TransactionArgs{
				From:  &accounts[0].addr,
				To:    &accounts[1].addr,
				Value: (*hexutil.Big)(big.NewInt(1000)),
			},
			expectErr: nil,
			want:      "0x",
		},
		// transfer on a non-existent block, error expects
		{
			blockNumber: rpc.BlockNumber(genBlocks + 1),
			call: TransactionArgs{
				From:  &accounts[0].addr,
				To:    &accounts[1].addr,
				Value: (*hexutil.Big)(big.NewInt(1000)),
			},
			expectErr: errors.New("header not found"),
		},
		// transfer on the latest block
		{
			blockNumber: rpc.LatestBlockNumber,
			call: TransactionArgs{
				From:  &accounts[0].addr,
				To:    &accounts[1].addr,
				Value: (*hexutil.Big)(big.NewInt(1000)),
			},
			expectErr: nil,
			want:      "0x",
		},
		// Call which can only succeed if state is state overridden
		{
			blockNumber: rpc.LatestBlockNumber,
			call: TransactionArgs{
				From:  &randomAccounts[0].addr,
				To:    &randomAccounts[1].addr,
				Value: (*hexutil.Big)(big.NewInt(1000)),
			},
			overrides: StateOverride{
				randomAccounts[0].addr: OverrideAccount{Balance: newRPCBalance(new(big.Int).Mul(big.NewInt(1), big.NewInt(params.Ether)))},
			},
			want: "0x",
		},
		// Invalid call without state overriding
		{
			blockNumber: rpc.LatestBlockNumber,
			call: TransactionArgs{
				From:  &randomAccounts[0].addr,
				To:    &randomAccounts[1].addr,
				Value: (*hexutil.Big)(big.NewInt(1000)),
			},
			expectErr: core.ErrInsufficientFunds,
		},
		// Successful simple contract call
		//
		// // SPDX-License-Identifier: GPL-3.0
		//
		//  pragma solidity >=0.7.0 <0.8.0;
		//
		//  /**
		//   * @title Storage
		//   * @dev Store & retrieve value in a variable
		//   */
		//  contract Storage {
		//      uint256 public number;
		//      constructor() {
		//          number = block.number;
		//      }
		//  }
		{
			blockNumber: rpc.LatestBlockNumber,
			call: TransactionArgs{
				From: &randomAccounts[0].addr,
				To:   &randomAccounts[2].addr,
				Data: hex2Bytes("8381f58a"), // call number()
			},
			overrides: StateOverride{
				randomAccounts[2].addr: OverrideAccount{
					Code:      hex2Bytes("6080604052348015600f57600080fd5b506004361060285760003560e01c80638381f58a14602d575b600080fd5b60336049565b6040518082815260200191505060405180910390f35b6000548156fea2646970667358221220eab35ffa6ab2adfe380772a48b8ba78e82a1b820a18fcb6f59aa4efb20a5f60064736f6c63430007040033"),
					StateDiff: &map[common.Hash]common.Hash{{}: common.BigToHash(big.NewInt(123))},
				},
			},
			want: "0x000000000000000000000000000000000000000000000000000000000000007b",
		},
		// Block overrides should work
		{
			blockNumber: rpc.LatestBlockNumber,
			call: TransactionArgs{
				From: &accounts[1].addr,
				Input: &hexutil.Bytes{
					0x43,             // NUMBER
					0x60, 0x00, 0x52, // MSTORE offset 0
					0x60, 0x20, 0x60, 0x00, 0xf3,
				},
			},
			blockOverrides: BlockOverrides{Number: (*hexutil.Big)(big.NewInt(11))},
			want:           "0x000000000000000000000000000000000000000000000000000000000000000b",
		},
		// Clear storage trie
		{
			blockNumber: rpc.LatestBlockNumber,
			call: TransactionArgs{
				From: &accounts[1].addr,
				// Yul:
				// object "Test" {
				//    code {
				//        let dad := 0x0000000000000000000000000000000000000dad
				//        if eq(balance(dad), 0) {
				//            revert(0, 0)
				//        }
				//        let slot := sload(0)
				//        mstore(0, slot)
				//        return(0, 32)
				//    }
				// }
				Input: hex2Bytes("610dad6000813103600f57600080fd5b6000548060005260206000f3"),
			},
			overrides: StateOverride{
				dad: OverrideAccount{
					State: &map[common.Hash]common.Hash{},
				},
			},
			want: "0x0000000000000000000000000000000000000000000000000000000000000000",
		},
		// Invalid blob tx
		{
			blockNumber: rpc.LatestBlockNumber,
			call: TransactionArgs{
				From:       &accounts[1].addr,
				Input:      &hexutil.Bytes{0x00},
				BlobHashes: []common.Hash{},
			},
			expectErr: core.ErrBlobTxCreate,
		},
		// BLOBHASH opcode
		{
			blockNumber: rpc.LatestBlockNumber,
			call: TransactionArgs{
				From:       &accounts[1].addr,
				To:         &randomAccounts[2].addr,
				BlobHashes: []common.Hash{common.Hash{0x01, 0x22}},
				BlobFeeCap: (*hexutil.Big)(big.NewInt(1)),
			},
			overrides: StateOverride{
				randomAccounts[2].addr: {
					Code: hex2Bytes("60004960005260206000f3"),
				},
			},
			want: "0x0122000000000000000000000000000000000000000000000000000000000000",
		},
	}
	for i, tc := range testSuite {
		result, err := api.Call(context.Background(), tc.call, &rpc.BlockNumberOrHash{BlockNumber: &tc.blockNumber}, &tc.overrides, &tc.blockOverrides)
		if tc.expectErr != nil {
			if err == nil {
				t.Errorf("test %d: want error %v, have nothing", i, tc.expectErr)
				continue
			}
			if !errors.Is(err, tc.expectErr) {
				// Second try
				if !reflect.DeepEqual(err, tc.expectErr) {
					t.Errorf("test %d: error mismatch, want %v, have %v", i, tc.expectErr, err)
				}
			}
			continue
		}
		if err != nil {
			t.Errorf("test %d: want no error, have %v", i, err)
			continue
		}
		if !reflect.DeepEqual(result.String(), tc.want) {
			t.Errorf("test %d, result mismatch, have\n%v\n, want\n%v\n", i, result.String(), tc.want)
		}
	}
}

func TestSimulateV1(t *testing.T) {
	t.Parallel()
	// Initialize test accounts
	var (
		accounts  = newAccounts(3)
		genBlocks = 10
		signer    = types.HomesteadSigner{}
		cac       = common.HexToAddress("0x0000000000000000000000000000000000000cac")
		bab       = common.HexToAddress("0x0000000000000000000000000000000000000bab")
		coinbase  = "0x000000000000000000000000000000000000ffff"
		genesis   = &core.Genesis{
			Config: params.TestChainConfig,
			Alloc: types.GenesisAlloc{
				accounts[0].addr: {Balance: big.NewInt(params.Ether)},
				accounts[1].addr: {Balance: big.NewInt(params.Ether)},
				accounts[2].addr: {Balance: big.NewInt(params.Ether)},
				// Yul:
				// object "Test" {
				//     code {
				//         let dad := 0x0000000000000000000000000000000000000dad
				//         selfdestruct(dad)
				//     }
				// }
				cac: {Balance: big.NewInt(params.Ether), Code: common.Hex2Bytes("610dad80ff")},
				bab: {
					Balance: big.NewInt(1),
					// object "Test" {
					//    code {
					//        let value1 := sload(1)
					//        let value2 := sload(2)
					//
					//        // Shift value1 by 128 bits to the left by multiplying it with 2^128
					//        value1 := mul(value1, 0x100000000000000000000000000000000)
					//
					//        // Concatenate value1 and value2
					//        let concatenatedValue := add(value1, value2)
					//
					//        // Store the result in memory and return it
					//        mstore(0, concatenatedValue)
					//        return(0, 0x20)
					//    }
					// }
					Code: common.FromHex("0x600154600254700100000000000000000000000000000000820291508082018060005260206000f3"),
					Storage: map[common.Hash]common.Hash{
						common.BigToHash(big.NewInt(1)): common.BigToHash(big.NewInt(10)),
						common.BigToHash(big.NewInt(2)): common.BigToHash(big.NewInt(12)),
					},
				},
			},
		}
		sha256Address = common.BytesToAddress([]byte{0x02})
	)
	api := NewBlockChainAPI(newTestBackend(t, genBlocks, genesis, ethash.NewFaker(), func(i int, b *core.BlockGen) {
		b.SetCoinbase(common.HexToAddress(coinbase))
		// Transfer from account[0] to account[1]
		//    value: 1000 wei
		//    fee:   0 wei
		tx, _ := types.SignTx(types.NewTx(&types.LegacyTx{
			Nonce:    uint64(i),
			To:       &accounts[1].addr,
			Value:    big.NewInt(1000),
			Gas:      params.TxGas,
			GasPrice: b.BaseFee(),
			Data:     nil,
		}), signer, accounts[0].key)
		b.AddTx(tx)
	}))
	var (
		randomAccounts   = newAccounts(4)
		latest           = rpc.BlockNumberOrHashWithNumber(rpc.LatestBlockNumber)
		includeTransfers = true
		validation       = true
	)
	type log struct {
		Address     common.Address `json:"address"`
		Topics      []common.Hash  `json:"topics"`
		Data        hexutil.Bytes  `json:"data"`
		BlockNumber hexutil.Uint64 `json:"blockNumber"`
		// Skip txHash
		//TxHash common.Hash `json:"transactionHash" gencodec:"required"`
		TxIndex hexutil.Uint `json:"transactionIndex"`
		//BlockHash common.Hash  `json:"blockHash"`
		Index hexutil.Uint `json:"logIndex"`
	}
	type callErr struct {
		Message string
		Code    int
	}
	type callRes struct {
		ReturnValue string `json:"returnData"`
		Error       callErr
		Logs        []log
		GasUsed     string
		Status      string
	}
	type blockRes struct {
		Number string
		//Hash   string
		// Ignore timestamp
		GasLimit     string
		GasUsed      string
		FeeRecipient string
		BaseFee      string
		Calls        []callRes
	}
	var testSuite = []struct {
		name             string
		blocks           []simBlock
		tag              rpc.BlockNumberOrHash
		includeTransfers *bool
		validation       *bool
		expectErr        error
		want             []blockRes
	}{
		// State build-up over calls:
		// First value transfer OK after state override.
		// Second one should succeed because of first transfer.
		{
			name: "simple",
			tag:  latest,
			blocks: []simBlock{{
				StateOverrides: &StateOverride{
					randomAccounts[0].addr: OverrideAccount{Balance: newRPCBalance(big.NewInt(1000))},
				},
				Calls: []TransactionArgs{{
					From:  &randomAccounts[0].addr,
					To:    &randomAccounts[1].addr,
					Value: (*hexutil.Big)(big.NewInt(1000)),
				}, {
					From:  &randomAccounts[1].addr,
					To:    &randomAccounts[2].addr,
					Value: (*hexutil.Big)(big.NewInt(1000)),
				}, {
					To: &randomAccounts[3].addr,
				}},
			}},
			want: []blockRes{{
				Number:       "0xb",
				GasLimit:     "0x47e7c4",
				GasUsed:      "0xf618",
				FeeRecipient: coinbase,
				Calls: []callRes{{
					ReturnValue: "0x",
					GasUsed:     "0x5208",
					Logs:        []log{},
					Status:      "0x1",
				}, {
					ReturnValue: "0x",
					GasUsed:     "0x5208",
					Logs:        []log{},
					Status:      "0x1",
				}, {
					ReturnValue: "0x",
					GasUsed:     "0x5208",
					Logs:        []log{},
					Status:      "0x1",
				}},
			}},
		}, {
			// State build-up over blocks.
			name: "simple-multi-block",
			tag:  latest,
			blocks: []simBlock{{
				StateOverrides: &StateOverride{
					randomAccounts[0].addr: OverrideAccount{Balance: newRPCBalance(big.NewInt(2000))},
				},
				Calls: []TransactionArgs{
					{
						From:  &randomAccounts[0].addr,
						To:    &randomAccounts[1].addr,
						Value: (*hexutil.Big)(big.NewInt(1000)),
					}, {
						From:  &randomAccounts[0].addr,
						To:    &randomAccounts[3].addr,
						Value: (*hexutil.Big)(big.NewInt(1000)),
					},
				},
			}, {
				StateOverrides: &StateOverride{
					randomAccounts[3].addr: OverrideAccount{Balance: newRPCBalance(big.NewInt(0))},
				},
				Calls: []TransactionArgs{
					{
						From:  &randomAccounts[1].addr,
						To:    &randomAccounts[2].addr,
						Value: (*hexutil.Big)(big.NewInt(1000)),
					},
				},
			}},
			want: []blockRes{{
				Number:       "0xb",
				GasLimit:     "0x47e7c4",
				GasUsed:      "0xa410",
				FeeRecipient: coinbase,
				Calls: []callRes{{
					ReturnValue: "0x",
					GasUsed:     "0x5208",
					Logs:        []log{},
					Status:      "0x1",
				}, {
					ReturnValue: "0x",
					GasUsed:     "0x5208",
					Logs:        []log{},
					Status:      "0x1",
				}},
			}, {
				Number:       "0xc",
				GasLimit:     "0x47e7c4",
				GasUsed:      "0x5208",
				FeeRecipient: coinbase,
				Calls: []callRes{{
					ReturnValue: "0x",
					GasUsed:     "0x5208",
					Logs:        []log{},
					Status:      "0x1",
				}},
			}},
		}, {
			// insufficient funds
			name: "insufficient-funds",
			tag:  latest,
			blocks: []simBlock{{
				Calls: []TransactionArgs{{
					From:  &randomAccounts[0].addr,
					To:    &randomAccounts[1].addr,
					Value: (*hexutil.Big)(big.NewInt(1000)),
				}},
			}},
			want:      nil,
			expectErr: &invalidTxError{Message: fmt.Sprintf("err: insufficient funds for gas * price + value: address %s have 0 want 1000 (supplied gas 4712388)", randomAccounts[0].addr.String()), Code: errCodeInsufficientFunds},
		}, {
			// EVM error
			name: "evm-error",
			tag:  latest,
			blocks: []simBlock{{
				StateOverrides: &StateOverride{
					randomAccounts[2].addr: OverrideAccount{Code: hex2Bytes("f3")},
				},
				Calls: []TransactionArgs{{
					From: &randomAccounts[0].addr,
					To:   &randomAccounts[2].addr,
				}},
			}},
			want: []blockRes{{
				Number:       "0xb",
				GasLimit:     "0x47e7c4",
				GasUsed:      "0x47e7c4",
				FeeRecipient: coinbase,
				Calls: []callRes{{
					ReturnValue: "0x",
					Error:       callErr{Message: "stack underflow (0 <=> 2)", Code: errCodeVMError},
					GasUsed:     "0x47e7c4",
					Logs:        []log{},
					Status:      "0x0",
				}},
			}},
		}, {
			// Block overrides should work, each call is simulated on a different block number
			name: "block-overrides",
			tag:  latest,
			blocks: []simBlock{{
				BlockOverrides: &BlockOverrides{
					Number:       (*hexutil.Big)(big.NewInt(11)),
					FeeRecipient: &cac,
				},
				Calls: []TransactionArgs{
					{
						From: &accounts[0].addr,
						Input: &hexutil.Bytes{
							0x43,             // NUMBER
							0x60, 0x00, 0x52, // MSTORE offset 0
							0x60, 0x20, 0x60, 0x00, 0xf3, // RETURN
						},
					},
				},
			}, {
				BlockOverrides: &BlockOverrides{
					Number: (*hexutil.Big)(big.NewInt(12)),
				},
				Calls: []TransactionArgs{{
					From: &accounts[1].addr,
					Input: &hexutil.Bytes{
						0x43,             // NUMBER
						0x60, 0x00, 0x52, // MSTORE offset 0
						0x60, 0x20, 0x60, 0x00, 0xf3,
					},
				}},
			}},
			want: []blockRes{{
				Number:       "0xb",
				GasLimit:     "0x47e7c4",
				GasUsed:      "0xe891",
				FeeRecipient: strings.ToLower(cac.String()),
				Calls: []callRes{{
					ReturnValue: "0x000000000000000000000000000000000000000000000000000000000000000b",
					GasUsed:     "0xe891",
					Logs:        []log{},
					Status:      "0x1",
				}},
			}, {
				Number:       "0xc",
				GasLimit:     "0x47e7c4",
				GasUsed:      "0xe891",
				FeeRecipient: coinbase,
				Calls: []callRes{{
					ReturnValue: "0x000000000000000000000000000000000000000000000000000000000000000c",
					GasUsed:     "0xe891",
					Logs:        []log{},
					Status:      "0x1",
				}},
			}},
		},
		// Block numbers must be in order.
		{
			name: "block-number-order",
			tag:  latest,
			blocks: []simBlock{{
				BlockOverrides: &BlockOverrides{
					Number: (*hexutil.Big)(big.NewInt(12)),
				},
				Calls: []TransactionArgs{{
					From: &accounts[1].addr,
					Input: &hexutil.Bytes{
						0x43,             // NUMBER
						0x60, 0x00, 0x52, // MSTORE offset 0
						0x60, 0x20, 0x60, 0x00, 0xf3, // RETURN
					},
				}},
			}, {
				BlockOverrides: &BlockOverrides{
					Number: (*hexutil.Big)(big.NewInt(11)),
				},
				Calls: []TransactionArgs{{
					From: &accounts[0].addr,
					Input: &hexutil.Bytes{
						0x43,             // NUMBER
						0x60, 0x00, 0x52, // MSTORE offset 0
						0x60, 0x20, 0x60, 0x00, 0xf3, // RETURN
					},
				}},
			}},
			want:      []blockRes{},
			expectErr: &invalidBlockNumberError{message: "block numbers must be in order: 11 <= 12"},
		},
		// Test on solidity storage example. Set value in one call, read in next.
		{
			name: "storage-contract",
			tag:  latest,
			blocks: []simBlock{{
				StateOverrides: &StateOverride{
					randomAccounts[2].addr: OverrideAccount{
						Code: hex2Bytes("608060405234801561001057600080fd5b50600436106100365760003560e01c80632e64cec11461003b5780636057361d14610059575b600080fd5b610043610075565b60405161005091906100d9565b60405180910390f35b610073600480360381019061006e919061009d565b61007e565b005b60008054905090565b8060008190555050565b60008135905061009781610103565b92915050565b6000602082840312156100b3576100b26100fe565b5b60006100c184828501610088565b91505092915050565b6100d3816100f4565b82525050565b60006020820190506100ee60008301846100ca565b92915050565b6000819050919050565b600080fd5b61010c816100f4565b811461011757600080fd5b5056fea2646970667358221220404e37f487a89a932dca5e77faaf6ca2de3b991f93d230604b1b8daaef64766264736f6c63430008070033"),
					},
				},
				Calls: []TransactionArgs{{
					// Set value to 5
					From:  &randomAccounts[0].addr,
					To:    &randomAccounts[2].addr,
					Input: hex2Bytes("6057361d0000000000000000000000000000000000000000000000000000000000000005"),
				}, {
					// Read value
					From:  &randomAccounts[0].addr,
					To:    &randomAccounts[2].addr,
					Input: hex2Bytes("2e64cec1"),
				},
				},
			}},
			want: []blockRes{{
				Number:       "0xb",
				GasLimit:     "0x47e7c4",
				GasUsed:      "0x10683",
				FeeRecipient: coinbase,
				Calls: []callRes{{
					ReturnValue: "0x",
					GasUsed:     "0xaacc",
					Logs:        []log{},
					Status:      "0x1",
				}, {
					ReturnValue: "0x0000000000000000000000000000000000000000000000000000000000000005",
					GasUsed:     "0x5bb7",
					Logs:        []log{},
					Status:      "0x1",
				}},
			}},
		},
		// Test logs output.
		{
			name: "logs",
			tag:  latest,
			blocks: []simBlock{{
				StateOverrides: &StateOverride{
					randomAccounts[2].addr: OverrideAccount{
						// Yul code:
						// object "Test" {
						//    code {
						//        let hash:u256 := 0xffffffffffffffffffffffffffffffffffffffffffffffffffffffffffffffff
						//        log1(0, 0, hash)
						//        return (0, 0)
						//    }
						// }
						Code: hex2Bytes("7fffffffffffffffffffffffffffffffffffffffffffffffffffffffffffffffff80600080a1600080f3"),
					},
				},
				Calls: []TransactionArgs{{
					From: &randomAccounts[0].addr,
					To:   &randomAccounts[2].addr,
				}},
			}},
			want: []blockRes{{
				Number:       "0xb",
				GasLimit:     "0x47e7c4",
				GasUsed:      "0x5508",
				FeeRecipient: coinbase,
				Calls: []callRes{{
					ReturnValue: "0x",
					Logs: []log{{
						Address:     randomAccounts[2].addr,
						Topics:      []common.Hash{common.HexToHash("0xffffffffffffffffffffffffffffffffffffffffffffffffffffffffffffffff")},
						BlockNumber: hexutil.Uint64(11),
						Data:        hexutil.Bytes{},
					}},
					GasUsed: "0x5508",
					Status:  "0x1",
				}},
			}},
		},
		// Test ecrecover override
		{
			name: "ecrecover-override",
			tag:  latest,
			blocks: []simBlock{{
				StateOverrides: &StateOverride{
					randomAccounts[2].addr: OverrideAccount{
						// Yul code that returns ecrecover(0, 0, 0, 0).
						// object "Test" {
						//    code {
						//        // Free memory pointer
						//        let free_ptr := mload(0x40)
						//
						//        // Initialize inputs with zeros
						//        mstore(free_ptr, 0)  // Hash
						//        mstore(add(free_ptr, 0x20), 0)  // v
						//        mstore(add(free_ptr, 0x40), 0)  // r
						//        mstore(add(free_ptr, 0x60), 0)  // s
						//
						//        // Call ecrecover precompile (at address 1) with all 0 inputs
						//        let success := staticcall(gas(), 1, free_ptr, 0x80, free_ptr, 0x20)
						//
						//        // Check if the call was successful
						//        if eq(success, 0) {
						//            revert(0, 0)
						//        }
						//
						//        // Return the recovered address
						//        return(free_ptr, 0x14)
						//    }
						// }
						Code: hex2Bytes("6040516000815260006020820152600060408201526000606082015260208160808360015afa60008103603157600080fd5b601482f3"),
					},
					common.BytesToAddress([]byte{0x01}): OverrideAccount{
						// Yul code that returns the address of the caller.
						// object "Test" {
						//    code {
						//        let c := caller()
						//        mstore(0, c)
						//        return(0xc, 0x14)
						//    }
						// }
						Code: hex2Bytes("33806000526014600cf3"),
					},
				},
				Calls: []TransactionArgs{{
					From: &randomAccounts[0].addr,
					To:   &randomAccounts[2].addr,
				}},
			}},
			want: []blockRes{{
				Number:       "0xb",
				GasLimit:     "0x47e7c4",
				GasUsed:      "0x52f6",
				FeeRecipient: coinbase,
				Calls: []callRes{{
					// Caller is in this case the contract that invokes ecrecover.
					ReturnValue: strings.ToLower(randomAccounts[2].addr.String()),
					GasUsed:     "0x52f6",
					Logs:        []log{},
					Status:      "0x1",
				}},
			}},
		},
		// Test moving the sha256 precompile.
		{
			name: "precompile-move",
			tag:  latest,
			blocks: []simBlock{{
				StateOverrides: &StateOverride{
					sha256Address: OverrideAccount{
						// Yul code that returns the calldata.
						// object "Test" {
						//    code {
						//        let size := calldatasize() // Get the size of the calldata
						//
						//        // Allocate memory to store the calldata
						//        let memPtr := msize()
						//
						//        // Copy calldata to memory
						//        calldatacopy(memPtr, 0, size)
						//
						//        // Return the calldata from memory
						//        return(memPtr, size)
						//    }
						// }
						Code:             hex2Bytes("365981600082378181f3"),
						MovePrecompileTo: &randomAccounts[2].addr,
					},
				},
				Calls: []TransactionArgs{{
					From:  &randomAccounts[0].addr,
					To:    &randomAccounts[2].addr,
					Input: hex2Bytes("0000000000000000000000000000000000000000000000000000000000000001"),
				}, {
					From:  &randomAccounts[0].addr,
					To:    &sha256Address,
					Input: hex2Bytes("0000000000000000000000000000000000000000000000000000000000000001"),
				}},
			}},
			want: []blockRes{{
				Number:       "0xb",
				GasLimit:     "0x47e7c4",
				GasUsed:      "0xa58c",
				FeeRecipient: coinbase,
				Calls: []callRes{{
					ReturnValue: "0xec4916dd28fc4c10d78e287ca5d9cc51ee1ae73cbfde08c6b37324cbfaac8bc5",
					GasUsed:     "0x52dc",
					Logs:        []log{},
					Status:      "0x1",
				}, {
					ReturnValue: "0x0000000000000000000000000000000000000000000000000000000000000001",
					GasUsed:     "0x52b0",
					Logs:        []log{},
					Status:      "0x1",
				}},
			}},
		},
		// Test ether transfers.
		{
			name: "transfer-logs",
			tag:  latest,
			blocks: []simBlock{{
				StateOverrides: &StateOverride{
					randomAccounts[0].addr: OverrideAccount{
						Balance: newRPCBalance(big.NewInt(100)),
						// Yul code that transfers 100 wei to address passed in calldata:
						// object "Test" {
						//    code {
						//        let recipient := shr(96, calldataload(0))
						//        let value := 100
						//        let success := call(gas(), recipient, value, 0, 0, 0, 0)
						//        if eq(success, 0) {
						//            revert(0, 0)
						//        }
						//    }
						// }
						Code: hex2Bytes("60003560601c606460008060008084865af160008103601d57600080fd5b505050"),
					},
				},
				Calls: []TransactionArgs{{
					From:  &accounts[0].addr,
					To:    &randomAccounts[0].addr,
					Value: (*hexutil.Big)(big.NewInt(50)),
					Input: hex2Bytes(strings.TrimPrefix(randomAccounts[1].addr.String(), "0x")),
				}},
			}},
			includeTransfers: &includeTransfers,
			want: []blockRes{{
				Number:       "0xb",
				GasLimit:     "0x47e7c4",
				GasUsed:      "0xd984",
				FeeRecipient: coinbase,
				Calls: []callRes{{
					ReturnValue: "0x",
					GasUsed:     "0xd984",
					Logs: []log{{
						Address: transferAddress,
						Topics: []common.Hash{
							transferTopic,
							addressToHash(accounts[0].addr),
							addressToHash(randomAccounts[0].addr),
						},
						Data:        hexutil.Bytes(common.BigToHash(big.NewInt(50)).Bytes()),
						BlockNumber: hexutil.Uint64(11),
					}, {
						Address: transferAddress,
						Topics: []common.Hash{
							transferTopic,
							addressToHash(randomAccounts[0].addr),
							addressToHash(randomAccounts[1].addr),
						},
						Data:        hexutil.Bytes(common.BigToHash(big.NewInt(100)).Bytes()),
						BlockNumber: hexutil.Uint64(11),
						Index:       hexutil.Uint(1),
					}},
					Status: "0x1",
				}},
			}},
		},
		// Tests selfdestructed contract.
		{
			name: "selfdestruct",
			tag:  latest,
			blocks: []simBlock{{
				Calls: []TransactionArgs{{
					From: &accounts[0].addr,
					To:   &cac,
				}, {
					From: &accounts[0].addr,
					// Check that cac is selfdestructed and balance transferred to dad.
					// object "Test" {
					//    code {
					//        let cac := 0x0000000000000000000000000000000000000cac
					//        let dad := 0x0000000000000000000000000000000000000dad
					//        if gt(balance(cac), 0) {
					//            revert(0, 0)
					//        }
					//        if gt(extcodesize(cac), 0) {
					//            revert(0, 0)
					//        }
					//        if eq(balance(dad), 0) {
					//            revert(0, 0)
					//        }
					//    }
					// }
					Input: hex2Bytes("610cac610dad600082311115601357600080fd5b6000823b1115602157600080fd5b6000813103602e57600080fd5b5050"),
				}},
			}, {
				Calls: []TransactionArgs{{
					From:  &accounts[0].addr,
					Input: hex2Bytes("610cac610dad600082311115601357600080fd5b6000823b1115602157600080fd5b6000813103602e57600080fd5b5050"),
				}},
			}},
			want: []blockRes{{
				Number:       "0xb",
				GasLimit:     "0x47e7c4",
				GasUsed:      "0x1b83f",
				FeeRecipient: coinbase,
				Calls: []callRes{{
					ReturnValue: "0x",
					GasUsed:     "0xd166",
					Logs:        []log{},
					Status:      "0x1",
				}, {
					ReturnValue: "0x",
					GasUsed:     "0xe6d9",
					Logs:        []log{},
					Status:      "0x1",
				}},
			}, {
				Number:       "0xc",
				GasLimit:     "0x47e7c4",
				GasUsed:      "0xe6d9",
				FeeRecipient: coinbase,
				Calls: []callRes{{
					ReturnValue: "0x",
					GasUsed:     "0xe6d9",
					Logs:        []log{},
					Status:      "0x1",
				}},
			}},
		},
		// Enable validation checks.
		{
			name: "validation-checks",
			tag:  latest,
			blocks: []simBlock{{
				Calls: []TransactionArgs{{
					From:  &accounts[2].addr,
					To:    &cac,
					Nonce: newUint64(2),
				}},
			}},
			validation: &validation,
			want:       nil,
			expectErr:  &invalidTxError{Message: fmt.Sprintf("err: nonce too high: address %s, tx: 2 state: 0 (supplied gas 4712388)", accounts[2].addr), Code: errCodeNonceTooHigh},
		},
		// Clear storage.
		{
			name: "clear-storage",
			tag:  latest,
			blocks: []simBlock{{
				StateOverrides: &StateOverride{
					randomAccounts[2].addr: {
						Code: newBytes(genesis.Alloc[bab].Code),
						StateDiff: &map[common.Hash]common.Hash{
							common.BigToHash(big.NewInt(1)): common.BigToHash(big.NewInt(2)),
							common.BigToHash(big.NewInt(2)): common.BigToHash(big.NewInt(3)),
						},
					},
					bab: {
						State: &map[common.Hash]common.Hash{
							common.BigToHash(big.NewInt(1)): common.BigToHash(big.NewInt(1)),
						},
					},
				},
				Calls: []TransactionArgs{{
					From: &accounts[0].addr,
					To:   &randomAccounts[2].addr,
				}, {
					From: &accounts[0].addr,
					To:   &bab,
				}},
			}, {
				StateOverrides: &StateOverride{
					randomAccounts[2].addr: {
						State: &map[common.Hash]common.Hash{
							common.BigToHash(big.NewInt(1)): common.BigToHash(big.NewInt(5)),
						},
					},
				},
				Calls: []TransactionArgs{{
					From: &accounts[0].addr,
					To:   &randomAccounts[2].addr,
				}},
			}},
			want: []blockRes{{
				Number:       "0xb",
				GasLimit:     "0x47e7c4",
				GasUsed:      "0xc542",
				FeeRecipient: coinbase,
				Calls: []callRes{{
					ReturnValue: "0x0000000000000000000000000000000200000000000000000000000000000003",
					GasUsed:     "0x62a1",
					Logs:        []log{},
					Status:      "0x1",
				}, {
					ReturnValue: "0x0000000000000000000000000000000100000000000000000000000000000000",
					GasUsed:     "0x62a1",
					Logs:        []log{},
					Status:      "0x1",
				}},
			}, {
				Number:       "0xc",
				GasLimit:     "0x47e7c4",
				GasUsed:      "0x62a1",
				FeeRecipient: coinbase,
				Calls: []callRes{{
					ReturnValue: "0x0000000000000000000000000000000500000000000000000000000000000000",
					GasUsed:     "0x62a1",
					Logs:        []log{},
					Status:      "0x1",
				}},
			}},
		},
		{
			name: "blockhash-opcode",
			tag:  latest,
			blocks: []simBlock{{
				BlockOverrides: &BlockOverrides{
					Number: (*hexutil.Big)(big.NewInt(12)),
				},
				StateOverrides: &StateOverride{
					randomAccounts[2].addr: {
						Code: hex2Bytes("600035804060008103601057600080fd5b5050"),
					},
				},
				Calls: []TransactionArgs{{
					From: &accounts[0].addr,
					To:   &randomAccounts[2].addr,
					// Phantom block after base.
					Input: uint256ToBytes(uint256.NewInt(11)),
				}, {
					From: &accounts[0].addr,
					To:   &randomAccounts[2].addr,
					// Canonical block.
					Input: uint256ToBytes(uint256.NewInt(8)),
				}, {
					From: &accounts[0].addr,
					To:   &randomAccounts[2].addr,
					// base block.
					Input: uint256ToBytes(uint256.NewInt(10)),
				}},
			}, {
				BlockOverrides: &BlockOverrides{
					Number: (*hexutil.Big)(big.NewInt(16)),
				},
				Calls: []TransactionArgs{{
					From: &accounts[0].addr,
					To:   &randomAccounts[2].addr,
					// blocks[0]
					Input: uint256ToBytes(uint256.NewInt(12)),
				}, {
					From: &accounts[0].addr,
					To:   &randomAccounts[2].addr,
					// Phantom after blocks[0]
					Input: uint256ToBytes(uint256.NewInt(13)),
				}},
			}},
			want: []blockRes{{
				Number:       "0xc",
				GasLimit:     "0x47e7c4",
				GasUsed:      "0xf864",
				FeeRecipient: coinbase,
				Calls: []callRes{{
					ReturnValue: "0x",
					GasUsed:     "0x52cc",
					Logs:        []log{},
					Status:      "0x1",
				}, {
					ReturnValue: "0x",
					GasUsed:     "0x52cc",
					Logs:        []log{},
					Status:      "0x1",
				}, {

					ReturnValue: "0x",
					GasUsed:     "0x52cc",
					Logs:        []log{},
					Status:      "0x1",
				}},
			}, {
				Number:       "0x10",
				GasLimit:     "0x47e7c4",
				GasUsed:      "0xa598",
				FeeRecipient: coinbase,
				Calls: []callRes{{
					ReturnValue: "0x",
					GasUsed:     "0x52cc",
					Logs:        []log{},
					Status:      "0x1",
				}, {

					ReturnValue: "0x",
					GasUsed:     "0x52cc",
					Logs:        []log{},
					Status:      "0x1",
				}},
			}},
		},
	}

	for _, tc := range testSuite {
		t.Run(tc.name, func(t *testing.T) {
			opts := simOpts{BlockStateCalls: tc.blocks}
			if tc.includeTransfers != nil && *tc.includeTransfers {
				opts.TraceTransfers = true
			}
			if tc.validation != nil && *tc.validation {
				opts.Validation = true
			}
			result, err := api.SimulateV1(context.Background(), opts, &tc.tag)
			if tc.expectErr != nil {
				if err == nil {
					t.Fatalf("test %s: want error %v, have nothing", tc.name, tc.expectErr)
				}
				if !errors.Is(err, tc.expectErr) {
					// Second try
					if !reflect.DeepEqual(err, tc.expectErr) {
						t.Errorf("test %s: error mismatch, want %v, have %v", tc.name, tc.expectErr, err)
					}
				}
				return
			}
			if err != nil {
				t.Fatalf("test %s: want no error, have %v", tc.name, err)
			}
			// Turn result into res-struct
			var have []blockRes
			resBytes, _ := json.Marshal(result)
			if err := json.Unmarshal(resBytes, &have); err != nil {
				t.Fatalf("failed to unmarshal result: %v", err)
			}
			if !reflect.DeepEqual(have, tc.want) {
				t.Errorf("test %s, result mismatch, have\n%v\n, want\n%v\n", tc.name, have, tc.want)
			}
		})
	}
}

func TestSignTransaction(t *testing.T) {
	t.Parallel()
	// Initialize test accounts
	var (
		key, _  = crypto.HexToECDSA("8a1f9a8f95be41cd7ccb6168179afb4504aefe388d1e14474d32c45c72ce7b7a")
		to      = crypto.PubkeyToAddress(key.PublicKey)
		genesis = &core.Genesis{
			Config: params.MergedTestChainConfig,
			Alloc:  types.GenesisAlloc{},
		}
	)
	b := newTestBackend(t, 1, genesis, beacon.New(ethash.NewFaker()), func(i int, b *core.BlockGen) {
		b.SetPoS()
	})
	api := NewTransactionAPI(b, nil)
	res, err := api.FillTransaction(context.Background(), TransactionArgs{
		From:  &b.acc.Address,
		To:    &to,
		Value: (*hexutil.Big)(big.NewInt(1)),
	})
	if err != nil {
		t.Fatalf("failed to fill tx defaults: %v\n", err)
	}

	res, err = api.SignTransaction(context.Background(), argsFromTransaction(res.Tx, b.acc.Address))
	if err != nil {
		t.Fatalf("failed to sign tx: %v\n", err)
	}
	tx, err := json.Marshal(res.Tx)
	if err != nil {
		t.Fatal(err)
	}
	expect := `{"type":"0x2","chainId":"0x1","nonce":"0x0","to":"0x703c4b2bd70c169f5717101caee543299fc946c7","gas":"0x5208","gasPrice":null,"maxPriorityFeePerGas":"0x0","maxFeePerGas":"0x684ee180","value":"0x1","input":"0x","accessList":[],"v":"0x0","r":"0x8fabeb142d585dd9247f459f7e6fe77e2520c88d50ba5d220da1533cea8b34e1","s":"0x582dd68b21aef36ba23f34e49607329c20d981d30404daf749077f5606785ce7","yParity":"0x0","hash":"0x93927839207cfbec395da84b8a2bc38b7b65d2cb2819e9fef1f091f5b1d4cc8f"}`
	if !bytes.Equal(tx, []byte(expect)) {
		t.Errorf("result mismatch. Have:\n%s\nWant:\n%s\n", tx, expect)
	}
}

func TestSignBlobTransaction(t *testing.T) {
	t.Parallel()
	// Initialize test accounts
	var (
		key, _  = crypto.HexToECDSA("8a1f9a8f95be41cd7ccb6168179afb4504aefe388d1e14474d32c45c72ce7b7a")
		to      = crypto.PubkeyToAddress(key.PublicKey)
		genesis = &core.Genesis{
			Config: params.MergedTestChainConfig,
			Alloc:  types.GenesisAlloc{},
		}
	)
	b := newTestBackend(t, 1, genesis, beacon.New(ethash.NewFaker()), func(i int, b *core.BlockGen) {
		b.SetPoS()
	})
	api := NewTransactionAPI(b, nil)
	res, err := api.FillTransaction(context.Background(), TransactionArgs{
		From:       &b.acc.Address,
		To:         &to,
		Value:      (*hexutil.Big)(big.NewInt(1)),
		BlobHashes: []common.Hash{{0x01, 0x22}},
	})
	if err != nil {
		t.Fatalf("failed to fill tx defaults: %v\n", err)
	}

	_, err = api.SignTransaction(context.Background(), argsFromTransaction(res.Tx, b.acc.Address))
	if err == nil {
		t.Fatalf("should fail on blob transaction")
	}
	if !errors.Is(err, errBlobTxNotSupported) {
		t.Errorf("error mismatch. Have: %v, want: %v", err, errBlobTxNotSupported)
	}
}

func TestSendBlobTransaction(t *testing.T) {
	t.Parallel()
	// Initialize test accounts
	var (
		key, _  = crypto.HexToECDSA("8a1f9a8f95be41cd7ccb6168179afb4504aefe388d1e14474d32c45c72ce7b7a")
		to      = crypto.PubkeyToAddress(key.PublicKey)
		genesis = &core.Genesis{
			Config: params.MergedTestChainConfig,
			Alloc:  types.GenesisAlloc{},
		}
	)
	b := newTestBackend(t, 1, genesis, beacon.New(ethash.NewFaker()), func(i int, b *core.BlockGen) {
		b.SetPoS()
	})
	api := NewTransactionAPI(b, nil)
	res, err := api.FillTransaction(context.Background(), TransactionArgs{
		From:       &b.acc.Address,
		To:         &to,
		Value:      (*hexutil.Big)(big.NewInt(1)),
		BlobHashes: []common.Hash{common.Hash{0x01, 0x22}},
	})
	if err != nil {
		t.Fatalf("failed to fill tx defaults: %v\n", err)
	}

	_, err = api.SendTransaction(context.Background(), argsFromTransaction(res.Tx, b.acc.Address))
	if err == nil {
		t.Errorf("sending tx should have failed")
	} else if !errors.Is(err, errBlobTxNotSupported) {
		t.Errorf("unexpected error. Have %v, want %v\n", err, errBlobTxNotSupported)
	}
}

func TestFillBlobTransaction(t *testing.T) {
	t.Parallel()
	// Initialize test accounts
	var (
		key, _  = crypto.HexToECDSA("8a1f9a8f95be41cd7ccb6168179afb4504aefe388d1e14474d32c45c72ce7b7a")
		to      = crypto.PubkeyToAddress(key.PublicKey)
		genesis = &core.Genesis{
			Config: params.MergedTestChainConfig,
			Alloc:  types.GenesisAlloc{},
		}
		emptyBlob                      = new(kzg4844.Blob)
		emptyBlobs                     = []kzg4844.Blob{*emptyBlob}
		emptyBlobCommit, _             = kzg4844.BlobToCommitment(emptyBlob)
		emptyBlobProof, _              = kzg4844.ComputeBlobProof(emptyBlob, emptyBlobCommit)
		emptyBlobHash      common.Hash = kzg4844.CalcBlobHashV1(sha256.New(), &emptyBlobCommit)
	)
	b := newTestBackend(t, 1, genesis, beacon.New(ethash.NewFaker()), func(i int, b *core.BlockGen) {
		b.SetPoS()
	})
	api := NewTransactionAPI(b, nil)
	type result struct {
		Hashes  []common.Hash
		Sidecar *types.BlobTxSidecar
	}
	suite := []struct {
		name string
		args TransactionArgs
		err  string
		want *result
	}{
		{
			name: "TestInvalidParamsCombination1",
			args: TransactionArgs{
				From:   &b.acc.Address,
				To:     &to,
				Value:  (*hexutil.Big)(big.NewInt(1)),
				Blobs:  []kzg4844.Blob{{}},
				Proofs: []kzg4844.Proof{{}},
			},
			err: `blob proofs provided while commitments were not`,
		},
		{
			name: "TestInvalidParamsCombination2",
			args: TransactionArgs{
				From:        &b.acc.Address,
				To:          &to,
				Value:       (*hexutil.Big)(big.NewInt(1)),
				Blobs:       []kzg4844.Blob{{}},
				Commitments: []kzg4844.Commitment{{}},
			},
			err: `blob commitments provided while proofs were not`,
		},
		{
			name: "TestInvalidParamsCount1",
			args: TransactionArgs{
				From:        &b.acc.Address,
				To:          &to,
				Value:       (*hexutil.Big)(big.NewInt(1)),
				Blobs:       []kzg4844.Blob{{}},
				Commitments: []kzg4844.Commitment{{}, {}},
				Proofs:      []kzg4844.Proof{{}, {}},
			},
			err: `number of blobs and commitments mismatch (have=2, want=1)`,
		},
		{
			name: "TestInvalidParamsCount2",
			args: TransactionArgs{
				From:        &b.acc.Address,
				To:          &to,
				Value:       (*hexutil.Big)(big.NewInt(1)),
				Blobs:       []kzg4844.Blob{{}, {}},
				Commitments: []kzg4844.Commitment{{}, {}},
				Proofs:      []kzg4844.Proof{{}},
			},
			err: `number of blobs and proofs mismatch (have=1, want=2)`,
		},
		{
			name: "TestInvalidProofVerification",
			args: TransactionArgs{
				From:        &b.acc.Address,
				To:          &to,
				Value:       (*hexutil.Big)(big.NewInt(1)),
				Blobs:       []kzg4844.Blob{{}, {}},
				Commitments: []kzg4844.Commitment{{}, {}},
				Proofs:      []kzg4844.Proof{{}, {}},
			},
			err: `failed to verify blob proof: short buffer`,
		},
		{
			name: "TestGenerateBlobHashes",
			args: TransactionArgs{
				From:        &b.acc.Address,
				To:          &to,
				Value:       (*hexutil.Big)(big.NewInt(1)),
				Blobs:       emptyBlobs,
				Commitments: []kzg4844.Commitment{emptyBlobCommit},
				Proofs:      []kzg4844.Proof{emptyBlobProof},
			},
			want: &result{
				Hashes: []common.Hash{emptyBlobHash},
				Sidecar: &types.BlobTxSidecar{
					Blobs:       emptyBlobs,
					Commitments: []kzg4844.Commitment{emptyBlobCommit},
					Proofs:      []kzg4844.Proof{emptyBlobProof},
				},
			},
		},
		{
			name: "TestValidBlobHashes",
			args: TransactionArgs{
				From:        &b.acc.Address,
				To:          &to,
				Value:       (*hexutil.Big)(big.NewInt(1)),
				BlobHashes:  []common.Hash{emptyBlobHash},
				Blobs:       emptyBlobs,
				Commitments: []kzg4844.Commitment{emptyBlobCommit},
				Proofs:      []kzg4844.Proof{emptyBlobProof},
			},
			want: &result{
				Hashes: []common.Hash{emptyBlobHash},
				Sidecar: &types.BlobTxSidecar{
					Blobs:       emptyBlobs,
					Commitments: []kzg4844.Commitment{emptyBlobCommit},
					Proofs:      []kzg4844.Proof{emptyBlobProof},
				},
			},
		},
		{
			name: "TestInvalidBlobHashes",
			args: TransactionArgs{
				From:        &b.acc.Address,
				To:          &to,
				Value:       (*hexutil.Big)(big.NewInt(1)),
				BlobHashes:  []common.Hash{{0x01, 0x22}},
				Blobs:       emptyBlobs,
				Commitments: []kzg4844.Commitment{emptyBlobCommit},
				Proofs:      []kzg4844.Proof{emptyBlobProof},
			},
			err: fmt.Sprintf("blob hash verification failed (have=%s, want=%s)", common.Hash{0x01, 0x22}, emptyBlobHash),
		},
		{
			name: "TestGenerateBlobProofs",
			args: TransactionArgs{
				From:  &b.acc.Address,
				To:    &to,
				Value: (*hexutil.Big)(big.NewInt(1)),
				Blobs: emptyBlobs,
			},
			want: &result{
				Hashes: []common.Hash{emptyBlobHash},
				Sidecar: &types.BlobTxSidecar{
					Blobs:       emptyBlobs,
					Commitments: []kzg4844.Commitment{emptyBlobCommit},
					Proofs:      []kzg4844.Proof{emptyBlobProof},
				},
			},
		},
	}
	for _, tc := range suite {
		t.Run(tc.name, func(t *testing.T) {
			res, err := api.FillTransaction(context.Background(), tc.args)
			if len(tc.err) > 0 {
				if err == nil {
					t.Fatalf("missing error. want: %s", tc.err)
				} else if err.Error() != tc.err {
					t.Fatalf("error mismatch. want: %s, have: %s", tc.err, err.Error())
				}
				return
			}
			if err != nil && len(tc.err) == 0 {
				t.Fatalf("expected no error. have: %s", err)
			}
			if res == nil {
				t.Fatal("result missing")
			}
			want, err := json.Marshal(tc.want)
			if err != nil {
				t.Fatalf("failed to encode expected: %v", err)
			}
			have, err := json.Marshal(result{Hashes: res.Tx.BlobHashes(), Sidecar: res.Tx.BlobTxSidecar()})
			if err != nil {
				t.Fatalf("failed to encode computed sidecar: %v", err)
			}
			if !bytes.Equal(have, want) {
				t.Errorf("blob sidecar mismatch. Have: %s, want: %s", have, want)
			}
		})
	}
}

func argsFromTransaction(tx *types.Transaction, from common.Address) TransactionArgs {
	var (
		gas        = tx.Gas()
		nonce      = tx.Nonce()
		input      = tx.Data()
		accessList *types.AccessList
	)
	if acl := tx.AccessList(); acl != nil {
		accessList = &acl
	}
	return TransactionArgs{
		From:                 &from,
		To:                   tx.To(),
		Gas:                  (*hexutil.Uint64)(&gas),
		MaxFeePerGas:         (*hexutil.Big)(tx.GasFeeCap()),
		MaxPriorityFeePerGas: (*hexutil.Big)(tx.GasTipCap()),
		Value:                (*hexutil.Big)(tx.Value()),
		Nonce:                (*hexutil.Uint64)(&nonce),
		Input:                (*hexutil.Bytes)(&input),
		ChainID:              (*hexutil.Big)(tx.ChainId()),
		AccessList:           accessList,
		BlobFeeCap:           (*hexutil.Big)(tx.BlobGasFeeCap()),
		BlobHashes:           tx.BlobHashes(),
	}
}

type account struct {
	key  *ecdsa.PrivateKey
	addr common.Address
}

func newAccounts(n int) (accounts []account) {
	for i := 0; i < n; i++ {
		key, _ := crypto.GenerateKey()
		addr := crypto.PubkeyToAddress(key.PublicKey)
		accounts = append(accounts, account{key: key, addr: addr})
	}
	slices.SortFunc(accounts, func(a, b account) int { return a.addr.Cmp(b.addr) })
	return accounts
}

func newRPCBalance(balance *big.Int) **hexutil.Big {
	rpcBalance := (*hexutil.Big)(balance)
	return &rpcBalance
}

func hex2Bytes(str string) *hexutil.Bytes {
	rpcBytes := hexutil.Bytes(common.FromHex(str))
	return &rpcBytes
}

func newUint64(v uint64) *hexutil.Uint64 {
	rpcUint64 := hexutil.Uint64(v)
	return &rpcUint64
}

func newBytes(b []byte) *hexutil.Bytes {
	rpcBytes := hexutil.Bytes(b)
	return &rpcBytes
}

func uint256ToBytes(v *uint256.Int) *hexutil.Bytes {
	b := v.Bytes32()
	r := hexutil.Bytes(b[:])
	return &r
}

func TestRPCMarshalBlock(t *testing.T) {
	t.Parallel()
	var (
		txs []*types.Transaction
		to  = common.BytesToAddress([]byte{0x11})
	)
	for i := uint64(1); i <= 4; i++ {
		var tx *types.Transaction
		if i%2 == 0 {
			tx = types.NewTx(&types.LegacyTx{
				Nonce:    i,
				GasPrice: big.NewInt(11111),
				Gas:      1111,
				To:       &to,
				Value:    big.NewInt(111),
				Data:     []byte{0x11, 0x11, 0x11},
			})
		} else {
			tx = types.NewTx(&types.AccessListTx{
				ChainID:  big.NewInt(1337),
				Nonce:    i,
				GasPrice: big.NewInt(11111),
				Gas:      1111,
				To:       &to,
				Value:    big.NewInt(111),
				Data:     []byte{0x11, 0x11, 0x11},
			})
		}
		txs = append(txs, tx)
	}
	block := types.NewBlock(&types.Header{Number: big.NewInt(100)}, txs, nil, nil, blocktest.NewHasher())

	var testSuite = []struct {
		inclTx bool
		fullTx bool
		want   string
	}{
		// without txs
		{
			inclTx: false,
			fullTx: false,
			want: `{
				"difficulty": "0x0",
				"extraData": "0x",
				"gasLimit": "0x0",
				"gasUsed": "0x0",
				"hash": "0x9b73c83b25d0faf7eab854e3684c7e394336d6e135625aafa5c183f27baa8fee",
				"logsBloom": "0x00000000000000000000000000000000000000000000000000000000000000000000000000000000000000000000000000000000000000000000000000000000000000000000000000000000000000000000000000000000000000000000000000000000000000000000000000000000000000000000000000000000000000000000000000000000000000000000000000000000000000000000000000000000000000000000000000000000000000000000000000000000000000000000000000000000000000000000000000000000000000000000000000000000000000000000000000000000000000000000000000000000000000000000000000000000",
				"miner": "0x0000000000000000000000000000000000000000",
				"mixHash": "0x0000000000000000000000000000000000000000000000000000000000000000",
				"nonce": "0x0000000000000000",
				"number": "0x64",
				"parentHash": "0x0000000000000000000000000000000000000000000000000000000000000000",
				"receiptsRoot": "0x56e81f171bcc55a6ff8345e692c0f86e5b48e01b996cadc001622fb5e363b421",
				"sha3Uncles": "0x1dcc4de8dec75d7aab85b567b6ccd41ad312451b948a7413f0a142fd40d49347",
				"size": "0x296",
				"stateRoot": "0x0000000000000000000000000000000000000000000000000000000000000000",
				"timestamp": "0x0",
				"transactionsRoot": "0x661a9febcfa8f1890af549b874faf9fa274aede26ef489d9db0b25daa569450e",
				"uncles": []
			}`,
		},
		// only tx hashes
		{
			inclTx: true,
			fullTx: false,
			want: `{
				"difficulty": "0x0",
				"extraData": "0x",
				"gasLimit": "0x0",
				"gasUsed": "0x0",
				"hash": "0x9b73c83b25d0faf7eab854e3684c7e394336d6e135625aafa5c183f27baa8fee",
				"logsBloom": "0x00000000000000000000000000000000000000000000000000000000000000000000000000000000000000000000000000000000000000000000000000000000000000000000000000000000000000000000000000000000000000000000000000000000000000000000000000000000000000000000000000000000000000000000000000000000000000000000000000000000000000000000000000000000000000000000000000000000000000000000000000000000000000000000000000000000000000000000000000000000000000000000000000000000000000000000000000000000000000000000000000000000000000000000000000000000",
				"miner": "0x0000000000000000000000000000000000000000",
				"mixHash": "0x0000000000000000000000000000000000000000000000000000000000000000",
				"nonce": "0x0000000000000000",
				"number": "0x64",
				"parentHash": "0x0000000000000000000000000000000000000000000000000000000000000000",
				"receiptsRoot": "0x56e81f171bcc55a6ff8345e692c0f86e5b48e01b996cadc001622fb5e363b421",
				"sha3Uncles": "0x1dcc4de8dec75d7aab85b567b6ccd41ad312451b948a7413f0a142fd40d49347",
				"size": "0x296",
				"stateRoot": "0x0000000000000000000000000000000000000000000000000000000000000000",
				"timestamp": "0x0",
				"transactions": [
					"0x7d39df979e34172322c64983a9ad48302c2b889e55bda35324afecf043a77605",
					"0x9bba4c34e57c875ff57ac8d172805a26ae912006985395dc1bdf8f44140a7bf4",
					"0x98909ea1ff040da6be56bc4231d484de1414b3c1dac372d69293a4beb9032cb5",
					"0x12e1f81207b40c3bdcc13c0ee18f5f86af6d31754d57a0ea1b0d4cfef21abef1"
				],
				"transactionsRoot": "0x661a9febcfa8f1890af549b874faf9fa274aede26ef489d9db0b25daa569450e",
				"uncles": []
			}`,
		},
		// full tx details
		{
			inclTx: true,
			fullTx: true,
			want: `{
				"difficulty": "0x0",
				"extraData": "0x",
				"gasLimit": "0x0",
				"gasUsed": "0x0",
				"hash": "0x9b73c83b25d0faf7eab854e3684c7e394336d6e135625aafa5c183f27baa8fee",
				"logsBloom": "0x00000000000000000000000000000000000000000000000000000000000000000000000000000000000000000000000000000000000000000000000000000000000000000000000000000000000000000000000000000000000000000000000000000000000000000000000000000000000000000000000000000000000000000000000000000000000000000000000000000000000000000000000000000000000000000000000000000000000000000000000000000000000000000000000000000000000000000000000000000000000000000000000000000000000000000000000000000000000000000000000000000000000000000000000000000000",
				"miner": "0x0000000000000000000000000000000000000000",
				"mixHash": "0x0000000000000000000000000000000000000000000000000000000000000000",
				"nonce": "0x0000000000000000",
				"number": "0x64",
				"parentHash": "0x0000000000000000000000000000000000000000000000000000000000000000",
				"receiptsRoot": "0x56e81f171bcc55a6ff8345e692c0f86e5b48e01b996cadc001622fb5e363b421",
				"sha3Uncles": "0x1dcc4de8dec75d7aab85b567b6ccd41ad312451b948a7413f0a142fd40d49347",
				"size": "0x296",
				"stateRoot": "0x0000000000000000000000000000000000000000000000000000000000000000",
				"timestamp": "0x0",
				"transactions": [
					{
						"blockHash": "0x9b73c83b25d0faf7eab854e3684c7e394336d6e135625aafa5c183f27baa8fee",
						"blockNumber": "0x64",
						"from": "0x0000000000000000000000000000000000000000",
						"gas": "0x457",
						"gasPrice": "0x2b67",
						"hash": "0x7d39df979e34172322c64983a9ad48302c2b889e55bda35324afecf043a77605",
						"input": "0x111111",
						"nonce": "0x1",
						"to": "0x0000000000000000000000000000000000000011",
						"transactionIndex": "0x0",
						"value": "0x6f",
						"type": "0x1",
						"accessList": [],
						"chainId": "0x539",
						"v": "0x0",
						"r": "0x0",
						"s": "0x0",
						"yParity": "0x0"
					},
					{
						"blockHash": "0x9b73c83b25d0faf7eab854e3684c7e394336d6e135625aafa5c183f27baa8fee",
						"blockNumber": "0x64",
						"from": "0x0000000000000000000000000000000000000000",
						"gas": "0x457",
						"gasPrice": "0x2b67",
						"hash": "0x9bba4c34e57c875ff57ac8d172805a26ae912006985395dc1bdf8f44140a7bf4",
						"input": "0x111111",
						"nonce": "0x2",
						"to": "0x0000000000000000000000000000000000000011",
						"transactionIndex": "0x1",
						"value": "0x6f",
						"type": "0x0",
						"chainId": "0x7fffffffffffffee",
						"v": "0x0",
						"r": "0x0",
						"s": "0x0"
					},
					{
						"blockHash": "0x9b73c83b25d0faf7eab854e3684c7e394336d6e135625aafa5c183f27baa8fee",
						"blockNumber": "0x64",
						"from": "0x0000000000000000000000000000000000000000",
						"gas": "0x457",
						"gasPrice": "0x2b67",
						"hash": "0x98909ea1ff040da6be56bc4231d484de1414b3c1dac372d69293a4beb9032cb5",
						"input": "0x111111",
						"nonce": "0x3",
						"to": "0x0000000000000000000000000000000000000011",
						"transactionIndex": "0x2",
						"value": "0x6f",
						"type": "0x1",
						"accessList": [],
						"chainId": "0x539",
						"v": "0x0",
						"r": "0x0",
						"s": "0x0",
						"yParity": "0x0"
					},
					{
						"blockHash": "0x9b73c83b25d0faf7eab854e3684c7e394336d6e135625aafa5c183f27baa8fee",
						"blockNumber": "0x64",
						"from": "0x0000000000000000000000000000000000000000",
						"gas": "0x457",
						"gasPrice": "0x2b67",
						"hash": "0x12e1f81207b40c3bdcc13c0ee18f5f86af6d31754d57a0ea1b0d4cfef21abef1",
						"input": "0x111111",
						"nonce": "0x4",
						"to": "0x0000000000000000000000000000000000000011",
						"transactionIndex": "0x3",
						"value": "0x6f",
						"type": "0x0",
						"chainId": "0x7fffffffffffffee",
						"v": "0x0",
						"r": "0x0",
						"s": "0x0"
					}
				],
				"transactionsRoot": "0x661a9febcfa8f1890af549b874faf9fa274aede26ef489d9db0b25daa569450e",
				"uncles": []
			}`,
		},
	}

	for i, tc := range testSuite {
		resp := RPCMarshalBlock(block, tc.inclTx, tc.fullTx, params.MainnetChainConfig)
		out, err := json.Marshal(resp)
		if err != nil {
			t.Errorf("test %d: json marshal error: %v", i, err)
			continue
		}
		require.JSONEqf(t, tc.want, string(out), "test %d", i)
	}
}

func TestRPCGetBlockOrHeader(t *testing.T) {
	t.Parallel()

	// Initialize test accounts
	var (
		acc1Key, _ = crypto.HexToECDSA("8a1f9a8f95be41cd7ccb6168179afb4504aefe388d1e14474d32c45c72ce7b7a")
		acc2Key, _ = crypto.HexToECDSA("49a7b37aa6f6645917e7b807e9d1c00d4fa71f18343b0d4122a4d2df64dd6fee")
		acc1Addr   = crypto.PubkeyToAddress(acc1Key.PublicKey)
		acc2Addr   = crypto.PubkeyToAddress(acc2Key.PublicKey)
		genesis    = &core.Genesis{
			Config: params.TestChainConfig,
			Alloc: types.GenesisAlloc{
				acc1Addr: {Balance: big.NewInt(params.Ether)},
				acc2Addr: {Balance: big.NewInt(params.Ether)},
			},
		}
		genBlocks = 10
		signer    = types.HomesteadSigner{}
		tx        = types.NewTx(&types.LegacyTx{
			Nonce:    11,
			GasPrice: big.NewInt(11111),
			Gas:      1111,
			To:       &acc2Addr,
			Value:    big.NewInt(111),
			Data:     []byte{0x11, 0x11, 0x11},
		})
		withdrawal = &types.Withdrawal{
			Index:     0,
			Validator: 1,
			Address:   common.Address{0x12, 0x34},
			Amount:    10,
		}
		pending = types.NewBlockWithWithdrawals(&types.Header{Number: big.NewInt(11), Time: 42}, []*types.Transaction{tx}, nil, nil, []*types.Withdrawal{withdrawal}, blocktest.NewHasher())
	)
	backend := newTestBackend(t, genBlocks, genesis, ethash.NewFaker(), func(i int, b *core.BlockGen) {
		// Transfer from account[0] to account[1]
		//    value: 1000 wei
		//    fee:   0 wei
		tx, _ := types.SignTx(types.NewTx(&types.LegacyTx{Nonce: uint64(i), To: &acc2Addr, Value: big.NewInt(1000), Gas: params.TxGas, GasPrice: b.BaseFee(), Data: nil}), signer, acc1Key)
		b.AddTx(tx)
	})
	backend.setPendingBlock(pending)
	api := NewBlockChainAPI(backend)
	blockHashes := make([]common.Hash, genBlocks+1)
	ctx := context.Background()
	for i := 0; i <= genBlocks; i++ {
		header, err := backend.HeaderByNumber(ctx, rpc.BlockNumber(i))
		if err != nil {
			t.Errorf("failed to get block: %d err: %v", i, err)
		}
		blockHashes[i] = header.Hash()
	}
	pendingHash := pending.Hash()

	var testSuite = []struct {
		blockNumber rpc.BlockNumber
		blockHash   *common.Hash
		fullTx      bool
		reqHeader   bool
		file        string
		expectErr   error
	}{
		// 0. latest header
		{
			blockNumber: rpc.LatestBlockNumber,
			reqHeader:   true,
			file:        "tag-latest",
		},
		// 1. genesis header
		{
			blockNumber: rpc.BlockNumber(0),
			reqHeader:   true,
			file:        "number-0",
		},
		// 2. #1 header
		{
			blockNumber: rpc.BlockNumber(1),
			reqHeader:   true,
			file:        "number-1",
		},
		// 3. latest-1 header
		{
			blockNumber: rpc.BlockNumber(9),
			reqHeader:   true,
			file:        "number-latest-1",
		},
		// 4. latest+1 header
		{
			blockNumber: rpc.BlockNumber(11),
			reqHeader:   true,
			file:        "number-latest+1",
		},
		// 5. pending header
		{
			blockNumber: rpc.PendingBlockNumber,
			reqHeader:   true,
			file:        "tag-pending",
		},
		// 6. latest block
		{
			blockNumber: rpc.LatestBlockNumber,
			file:        "tag-latest",
		},
		// 7. genesis block
		{
			blockNumber: rpc.BlockNumber(0),
			file:        "number-0",
		},
		// 8. #1 block
		{
			blockNumber: rpc.BlockNumber(1),
			file:        "number-1",
		},
		// 9. latest-1 block
		{
			blockNumber: rpc.BlockNumber(9),
			fullTx:      true,
			file:        "number-latest-1",
		},
		// 10. latest+1 block
		{
			blockNumber: rpc.BlockNumber(11),
			fullTx:      true,
			file:        "number-latest+1",
		},
		// 11. pending block
		{
			blockNumber: rpc.PendingBlockNumber,
			file:        "tag-pending",
		},
		// 12. pending block + fullTx
		{
			blockNumber: rpc.PendingBlockNumber,
			fullTx:      true,
			file:        "tag-pending-fullTx",
		},
		// 13. latest header by hash
		{
			blockHash: &blockHashes[len(blockHashes)-1],
			reqHeader: true,
			file:      "hash-latest",
		},
		// 14. genesis header by hash
		{
			blockHash: &blockHashes[0],
			reqHeader: true,
			file:      "hash-0",
		},
		// 15. #1 header
		{
			blockHash: &blockHashes[1],
			reqHeader: true,
			file:      "hash-1",
		},
		// 16. latest-1 header
		{
			blockHash: &blockHashes[len(blockHashes)-2],
			reqHeader: true,
			file:      "hash-latest-1",
		},
		// 17. empty hash
		{
			blockHash: &common.Hash{},
			reqHeader: true,
			file:      "hash-empty",
		},
		// 18. pending hash
		{
			blockHash: &pendingHash,
			reqHeader: true,
			file:      `hash-pending`,
		},
		// 19. latest block
		{
			blockHash: &blockHashes[len(blockHashes)-1],
			file:      "hash-latest",
		},
		// 20. genesis block
		{
			blockHash: &blockHashes[0],
			file:      "hash-genesis",
		},
		// 21. #1 block
		{
			blockHash: &blockHashes[1],
			file:      "hash-1",
		},
		// 22. latest-1 block
		{
			blockHash: &blockHashes[len(blockHashes)-2],
			fullTx:    true,
			file:      "hash-latest-1-fullTx",
		},
		// 23. empty hash + body
		{
			blockHash: &common.Hash{},
			fullTx:    true,
			file:      "hash-empty-fullTx",
		},
		// 24. pending block
		{
			blockHash: &pendingHash,
			file:      `hash-pending`,
		},
		// 25. pending block + fullTx
		{
			blockHash: &pendingHash,
			fullTx:    true,
			file:      "hash-pending-fullTx",
		},
	}

	for i, tt := range testSuite {
		var (
			result map[string]interface{}
			err    error
			rpc    string
		)
		if tt.blockHash != nil {
			if tt.reqHeader {
				result = api.GetHeaderByHash(context.Background(), *tt.blockHash)
				rpc = "eth_getHeaderByHash"
			} else {
				result, err = api.GetBlockByHash(context.Background(), *tt.blockHash, tt.fullTx)
				rpc = "eth_getBlockByHash"
			}
		} else {
			if tt.reqHeader {
				result, err = api.GetHeaderByNumber(context.Background(), tt.blockNumber)
				rpc = "eth_getHeaderByNumber"
			} else {
				result, err = api.GetBlockByNumber(context.Background(), tt.blockNumber, tt.fullTx)
				rpc = "eth_getBlockByNumber"
			}
		}
		if tt.expectErr != nil {
			if err == nil {
				t.Errorf("test %d: want error %v, have nothing", i, tt.expectErr)
				continue
			}
			if !errors.Is(err, tt.expectErr) {
				t.Errorf("test %d: error mismatch, want %v, have %v", i, tt.expectErr, err)
			}
			continue
		}
		if err != nil {
			t.Errorf("test %d: want no error, have %v", i, err)
			continue
		}

		testRPCResponseWithFile(t, i, result, rpc, tt.file)
	}
}

func setupReceiptBackend(t *testing.T, genBlocks int) (*testBackend, []common.Hash) {
	config := *params.MergedTestChainConfig
	var (
		acc1Key, _ = crypto.HexToECDSA("8a1f9a8f95be41cd7ccb6168179afb4504aefe388d1e14474d32c45c72ce7b7a")
		acc2Key, _ = crypto.HexToECDSA("49a7b37aa6f6645917e7b807e9d1c00d4fa71f18343b0d4122a4d2df64dd6fee")
		acc1Addr   = crypto.PubkeyToAddress(acc1Key.PublicKey)
		acc2Addr   = crypto.PubkeyToAddress(acc2Key.PublicKey)
		contract   = common.HexToAddress("0000000000000000000000000000000000031ec7")
		genesis    = &core.Genesis{
			Config:        &config,
			ExcessBlobGas: new(uint64),
			BlobGasUsed:   new(uint64),
			Alloc: types.GenesisAlloc{
				acc1Addr: {Balance: big.NewInt(params.Ether)},
				acc2Addr: {Balance: big.NewInt(params.Ether)},
				// // SPDX-License-Identifier: GPL-3.0
				// pragma solidity >=0.7.0 <0.9.0;
				//
				// contract Token {
				//     event Transfer(address indexed from, address indexed to, uint256 value);
				//     function transfer(address to, uint256 value) public returns (bool) {
				//         emit Transfer(msg.sender, to, value);
				//         return true;
				//     }
				// }
				contract: {Balance: big.NewInt(params.Ether), Code: common.FromHex("0x608060405234801561001057600080fd5b506004361061002b5760003560e01c8063a9059cbb14610030575b600080fd5b61004a6004803603810190610045919061016a565b610060565b60405161005791906101c5565b60405180910390f35b60008273ffffffffffffffffffffffffffffffffffffffff163373ffffffffffffffffffffffffffffffffffffffff167fddf252ad1be2c89b69c2b068fc378daa952ba7f163c4a11628f55a4df523b3ef846040516100bf91906101ef565b60405180910390a36001905092915050565b600080fd5b600073ffffffffffffffffffffffffffffffffffffffff82169050919050565b6000610101826100d6565b9050919050565b610111816100f6565b811461011c57600080fd5b50565b60008135905061012e81610108565b92915050565b6000819050919050565b61014781610134565b811461015257600080fd5b50565b6000813590506101648161013e565b92915050565b60008060408385031215610181576101806100d1565b5b600061018f8582860161011f565b92505060206101a085828601610155565b9150509250929050565b60008115159050919050565b6101bf816101aa565b82525050565b60006020820190506101da60008301846101b6565b92915050565b6101e981610134565b82525050565b600060208201905061020460008301846101e0565b9291505056fea2646970667358221220b469033f4b77b9565ee84e0a2f04d496b18160d26034d54f9487e57788fd36d564736f6c63430008120033")},
			},
		}
		signer   = types.LatestSignerForChainID(params.TestChainConfig.ChainID)
		txHashes = make([]common.Hash, genBlocks)
	)

	backend := newTestBackend(t, genBlocks, genesis, beacon.New(ethash.NewFaker()), func(i int, b *core.BlockGen) {
		var (
			tx  *types.Transaction
			err error
		)
		b.SetPoS()
		switch i {
		case 0:
			// transfer 1000wei
			tx, err = types.SignTx(types.NewTx(&types.LegacyTx{Nonce: uint64(i), To: &acc2Addr, Value: big.NewInt(1000), Gas: params.TxGas, GasPrice: b.BaseFee(), Data: nil}), types.HomesteadSigner{}, acc1Key)
		case 1:
			// create contract
			tx, err = types.SignTx(types.NewTx(&types.LegacyTx{Nonce: uint64(i), To: nil, Gas: 53100, GasPrice: b.BaseFee(), Data: common.FromHex("0x60806040")}), signer, acc1Key)
		case 2:
			// with logs
			// transfer(address to, uint256 value)
			data := fmt.Sprintf("0xa9059cbb%s%s", common.HexToHash(common.BigToAddress(big.NewInt(int64(i + 1))).Hex()).String()[2:], common.BytesToHash([]byte{byte(i + 11)}).String()[2:])
			tx, err = types.SignTx(types.NewTx(&types.LegacyTx{Nonce: uint64(i), To: &contract, Gas: 60000, GasPrice: b.BaseFee(), Data: common.FromHex(data)}), signer, acc1Key)
		case 3:
			// dynamic fee with logs
			// transfer(address to, uint256 value)
			data := fmt.Sprintf("0xa9059cbb%s%s", common.HexToHash(common.BigToAddress(big.NewInt(int64(i + 1))).Hex()).String()[2:], common.BytesToHash([]byte{byte(i + 11)}).String()[2:])
			fee := big.NewInt(500)
			fee.Add(fee, b.BaseFee())
			tx, err = types.SignTx(types.NewTx(&types.DynamicFeeTx{Nonce: uint64(i), To: &contract, Gas: 60000, Value: big.NewInt(1), GasTipCap: big.NewInt(500), GasFeeCap: fee, Data: common.FromHex(data)}), signer, acc1Key)
		case 4:
			// access list with contract create
			accessList := types.AccessList{{
				Address:     contract,
				StorageKeys: []common.Hash{{0}},
			}}
			tx, err = types.SignTx(types.NewTx(&types.AccessListTx{Nonce: uint64(i), To: nil, Gas: 58100, GasPrice: b.BaseFee(), Data: common.FromHex("0x60806040"), AccessList: accessList}), signer, acc1Key)
		case 5:
			// blob tx
			fee := big.NewInt(500)
			fee.Add(fee, b.BaseFee())
			tx, err = types.SignTx(types.NewTx(&types.BlobTx{
				Nonce:      uint64(i),
				GasTipCap:  uint256.NewInt(1),
				GasFeeCap:  uint256.MustFromBig(fee),
				Gas:        params.TxGas,
				To:         acc2Addr,
				BlobFeeCap: uint256.NewInt(1),
				BlobHashes: []common.Hash{{1}},
				Value:      new(uint256.Int),
			}), signer, acc1Key)
		}
		if err != nil {
			t.Errorf("failed to sign tx: %v", err)
		}
		if tx != nil {
			b.AddTx(tx)
			txHashes[i] = tx.Hash()
		}
	})
	return backend, txHashes
}

func TestRPCGetTransactionReceipt(t *testing.T) {
	t.Parallel()

	var (
		backend, txHashes = setupReceiptBackend(t, 6)
		api               = NewTransactionAPI(backend, new(AddrLocker))
	)

	var testSuite = []struct {
		txHash common.Hash
		file   string
	}{
		// 0. normal success
		{
			txHash: txHashes[0],
			file:   "normal-transfer-tx",
		},
		// 1. create contract
		{
			txHash: txHashes[1],
			file:   "create-contract-tx",
		},
		// 2. with logs success
		{
			txHash: txHashes[2],
			file:   "with-logs",
		},
		// 3. dynamic tx with logs success
		{
			txHash: txHashes[3],
			file:   `dynamic-tx-with-logs`,
		},
		// 4. access list tx with create contract
		{
			txHash: txHashes[4],
			file:   "create-contract-with-access-list",
		},
		// 5. txhash empty
		{
			txHash: common.Hash{},
			file:   "txhash-empty",
		},
		// 6. txhash not found
		{
			txHash: common.HexToHash("deadbeef"),
			file:   "txhash-notfound",
		},
		// 7. blob tx
		{
			txHash: txHashes[5],
			file:   "blob-tx",
		},
	}

	for i, tt := range testSuite {
		var (
			result interface{}
			err    error
		)
		result, err = api.GetTransactionReceipt(context.Background(), tt.txHash)
		if err != nil {
			t.Errorf("test %d: want no error, have %v", i, err)
			continue
		}
		testRPCResponseWithFile(t, i, result, "eth_getTransactionReceipt", tt.file)
	}
}

func TestRPCGetBlockReceipts(t *testing.T) {
	t.Parallel()

	var (
		genBlocks  = 6
		backend, _ = setupReceiptBackend(t, genBlocks)
		api        = NewBlockChainAPI(backend)
	)
	blockHashes := make([]common.Hash, genBlocks+1)
	ctx := context.Background()
	for i := 0; i <= genBlocks; i++ {
		header, err := backend.HeaderByNumber(ctx, rpc.BlockNumber(i))
		if err != nil {
			t.Errorf("failed to get block: %d err: %v", i, err)
		}
		blockHashes[i] = header.Hash()
	}

	var testSuite = []struct {
		test rpc.BlockNumberOrHash
		file string
	}{
		// 0. block without any txs(hash)
		{
			test: rpc.BlockNumberOrHashWithHash(blockHashes[0], false),
			file: "number-0",
		},
		// 1. block without any txs(number)
		{
			test: rpc.BlockNumberOrHashWithNumber(0),
			file: "number-1",
		},
		// 2. earliest tag
		{
			test: rpc.BlockNumberOrHashWithNumber(rpc.EarliestBlockNumber),
			file: "tag-earliest",
		},
		// 3. latest tag
		{
			test: rpc.BlockNumberOrHashWithNumber(rpc.LatestBlockNumber),
			file: "tag-latest",
		},
		// 4. block with legacy transfer tx(hash)
		{
			test: rpc.BlockNumberOrHashWithHash(blockHashes[1], false),
			file: "block-with-legacy-transfer-tx",
		},
		// 5. block with contract create tx(number)
		{
			test: rpc.BlockNumberOrHashWithNumber(rpc.BlockNumber(2)),
			file: "block-with-contract-create-tx",
		},
		// 6. block with legacy contract call tx(hash)
		{
			test: rpc.BlockNumberOrHashWithHash(blockHashes[3], false),
			file: "block-with-legacy-contract-call-tx",
		},
		// 7. block with dynamic fee tx(number)
		{
			test: rpc.BlockNumberOrHashWithNumber(rpc.BlockNumber(4)),
			file: "block-with-dynamic-fee-tx",
		},
		// 8. block is empty
		{
			test: rpc.BlockNumberOrHashWithHash(common.Hash{}, false),
			file: "hash-empty",
		},
		// 9. block is not found
		{
			test: rpc.BlockNumberOrHashWithHash(common.HexToHash("deadbeef"), false),
			file: "hash-notfound",
		},
		// 10. block is not found
		{
			test: rpc.BlockNumberOrHashWithNumber(rpc.BlockNumber(genBlocks + 1)),
			file: "block-notfound",
		},
		// 11. block with blob tx
		{
			test: rpc.BlockNumberOrHashWithNumber(rpc.BlockNumber(6)),
			file: "block-with-blob-tx",
		},
	}

	for i, tt := range testSuite {
		var (
			result interface{}
			err    error
		)
		result, err = api.GetBlockReceipts(context.Background(), tt.test)
		if err != nil {
			t.Errorf("test %d: want no error, have %v", i, err)
			continue
		}
		testRPCResponseWithFile(t, i, result, "eth_getBlockReceipts", tt.file)
	}
}

func testRPCResponseWithFile(t *testing.T, testid int, result interface{}, rpc string, file string) {
	data, err := json.MarshalIndent(result, "", "  ")
	if err != nil {
		t.Errorf("test %d: json marshal error", testid)
		return
	}
	outputFile := filepath.Join("testdata", fmt.Sprintf("%s-%s.json", rpc, file))
	if os.Getenv("WRITE_TEST_FILES") != "" {
		os.WriteFile(outputFile, data, 0644)
	}
	want, err := os.ReadFile(outputFile)
	if err != nil {
		t.Fatalf("error reading expected test file: %s output: %v", outputFile, err)
	}
	require.JSONEqf(t, string(want), string(data), "test %d: json not match, want: %s, have: %s", testid, string(want), string(data))
}

func addressToHash(a common.Address) common.Hash {
	return common.BytesToHash(a.Bytes())
}<|MERGE_RESOLUTION|>--- conflicted
+++ resolved
@@ -28,11 +28,8 @@
 	"os"
 	"path/filepath"
 	"reflect"
-<<<<<<< HEAD
+	"slices"
 	"strings"
-=======
-	"slices"
->>>>>>> a3829178
 	"testing"
 	"time"
 
