// Copyright 2022 The go-ethereum Authors
// This file is part of the go-ethereum library.
//
// The go-ethereum library is free software: you can redistribute it and/or modify
// it under the terms of the GNU Lesser General Public License as published by
// the Free Software Foundation, either version 3 of the License, or
// (at your option) any later version.
//
// The go-ethereum library is distributed in the hope that it will be useful,
// but WITHOUT ANY WARRANTY; without even the implied warranty of
// MERCHANTABILITY or FITNESS FOR A PARTICULAR PURPOSE. See the
// GNU Lesser General Public License for more details.
//
// You should have received a copy of the GNU Lesser General Public License
// along with the go-ethereum library. If not, see <http://www.gnu.org/licenses/>.

package js

import (
	"encoding/json"
	"errors"
	"fmt"
	"math/big"
	"time"

	"github.com/dop251/goja"

	"github.com/ethereum/go-ethereum/common"
	"github.com/ethereum/go-ethereum/common/hexutil"
	"github.com/ethereum/go-ethereum/core/vm"
	"github.com/ethereum/go-ethereum/crypto"
	"github.com/ethereum/go-ethereum/eth/tracers"
	jsassets "github.com/ethereum/go-ethereum/eth/tracers/js/internal/tracers"
)

const (
	memoryPadLimit = 1024 * 1024
)

var assetTracers = make(map[string]string)

// init retrieves the JavaScript transaction tracers included in go-ethereum.
func init() {
	var err error
	assetTracers, err = jsassets.Load()
	if err != nil {
		panic(err)
	}
	tracers.RegisterLookup(true, newJsTracer)
}

// bigIntProgram is compiled once and the exported function mostly invoked to convert
// hex strings into big ints.
var bigIntProgram = goja.MustCompile("bigInt", bigIntegerJS, false)

type toBigFn = func(vm *goja.Runtime, val string) (goja.Value, error)
type toBufFn = func(vm *goja.Runtime, val []byte) (goja.Value, error)
type fromBufFn = func(vm *goja.Runtime, buf goja.Value, allowString bool) ([]byte, error)

func toBuf(vm *goja.Runtime, bufType goja.Value, val []byte) (goja.Value, error) {
	// bufType is usually Uint8Array. This is equivalent to `new Uint8Array(val)` in JS.
	return vm.New(bufType, vm.ToValue(vm.NewArrayBuffer(val)))
}

func fromBuf(vm *goja.Runtime, bufType goja.Value, buf goja.Value, allowString bool) ([]byte, error) {
	obj := buf.ToObject(vm)
	switch obj.ClassName() {
	case "String":
		if !allowString {
			break
		}
		return common.FromHex(obj.String()), nil

	case "Array":
		var b []byte
		if err := vm.ExportTo(buf, &b); err != nil {
			return nil, err
		}
		return b, nil

	case "Object":
		if !obj.Get("constructor").SameAs(bufType) {
			break
		}
		b := obj.Get("buffer").Export().(goja.ArrayBuffer).Bytes()
		return b, nil
	}
	return nil, fmt.Errorf("invalid buffer type")
}

// jsTracer is an implementation of the Tracer interface which evaluates
// JS functions on the relevant EVM hooks. It uses Goja as its JS engine.
type jsTracer struct {
	vm                *goja.Runtime
	env               *vm.EVM
	toBig             toBigFn               // Converts a hex string into a JS bigint
	toBuf             toBufFn               // Converts a []byte into a JS buffer
	fromBuf           fromBufFn             // Converts an array, hex string or Uint8Array to a []byte
	ctx               map[string]goja.Value // KV-bag passed to JS in `result`
	activePrecompiles []common.Address      // List of active precompiles at current block
	traceStep         bool                  // True if tracer object exposes a `step()` method
	traceFrame        bool                  // True if tracer object exposes the `enter()` and `exit()` methods
	gasLimit          uint64                // Amount of gas bought for the whole tx
	err               error                 // Any error that should stop tracing
	obj               *goja.Object          // Trace object

	// Methods exposed by tracer
	result goja.Callable
	fault  goja.Callable
	step   goja.Callable
	enter  goja.Callable
	exit   goja.Callable

	// Underlying structs being passed into JS
	log         *steplog
	frame       *callframe
	frameResult *callframeResult

	// Goja-wrapping of types prepared for JS consumption
	logValue         goja.Value
	dbValue          goja.Value
	frameValue       goja.Value
	frameResultValue goja.Value
}

// newJsTracer instantiates a new JS tracer instance. code is either
// the name of a built-in JS tracer or a Javascript snippet which
// evaluates to an expression returning an object with certain methods.
// The methods `result` and `fault` are required to be present.
// The methods `step`, `enter`, and `exit` are optional, but note that
// `enter` and `exit` always go together.
func newJsTracer(code string, ctx *tracers.Context, cfg json.RawMessage) (tracers.Tracer, error) {
	if c, ok := assetTracers[code]; ok {
		code = c
	}
	vm := goja.New()
	// By default field names are exported to JS as is, i.e. capitalized.
	vm.SetFieldNameMapper(goja.UncapFieldNameMapper())
	t := &jsTracer{
		vm:  vm,
		ctx: make(map[string]goja.Value),
	}
	if ctx == nil {
		ctx = new(tracers.Context)
	}
	if ctx.BlockHash != (common.Hash{}) {
		t.ctx["blockHash"] = vm.ToValue(ctx.BlockHash.Bytes())
		if ctx.TxHash != (common.Hash{}) {
			t.ctx["txIndex"] = vm.ToValue(ctx.TxIndex)
			t.ctx["txHash"] = vm.ToValue(ctx.TxHash.Bytes())
		}
	}

	t.setTypeConverters()
	t.setBuiltinFunctions()
	ret, err := vm.RunString("(" + code + ")")
	if err != nil {
		return nil, err
	}
	// Check tracer's interface for required and optional methods.
	obj := ret.ToObject(vm)
	result, ok := goja.AssertFunction(obj.Get("result"))
	if !ok {
		return nil, errors.New("trace object must expose a function result()")
	}
	fault, ok := goja.AssertFunction(obj.Get("fault"))
	if !ok {
		return nil, errors.New("trace object must expose a function fault()")
	}
	step, ok := goja.AssertFunction(obj.Get("step"))
	t.traceStep = ok
	enter, hasEnter := goja.AssertFunction(obj.Get("enter"))
	exit, hasExit := goja.AssertFunction(obj.Get("exit"))
	if hasEnter != hasExit {
		return nil, errors.New("trace object must expose either both or none of enter() and exit()")
	}
	t.traceFrame = hasEnter
	t.obj = obj
	t.step = step
	t.enter = enter
	t.exit = exit
	t.result = result
	t.fault = fault

	// Pass in config
	if setup, ok := goja.AssertFunction(obj.Get("setup")); ok {
		cfgStr := "{}"
		if cfg != nil {
			cfgStr = string(cfg)
		}
		if _, err := setup(obj, vm.ToValue(cfgStr)); err != nil {
			return nil, err
		}
	}
	// Setup objects carrying data to JS. These are created once and re-used.
	t.log = &steplog{
		vm:       vm,
		op:       &opObj{vm: vm},
		memory:   &memoryObj{vm: vm, toBig: t.toBig, toBuf: t.toBuf},
		stack:    &stackObj{vm: vm, toBig: t.toBig},
		contract: &contractObj{vm: vm, toBig: t.toBig, toBuf: t.toBuf},
	}
	t.frame = &callframe{vm: vm, toBig: t.toBig, toBuf: t.toBuf}
	t.frameResult = &callframeResult{vm: vm, toBuf: t.toBuf}
	t.frameValue = t.frame.setupObject()
	t.frameResultValue = t.frameResult.setupObject()
	t.logValue = t.log.setupObject()
	return t, nil
}

// CaptureTxStart implements the Tracer interface and is invoked at the beginning of
// transaction processing.
func (t *jsTracer) CaptureTxStart(gasLimit uint64) {
	t.gasLimit = gasLimit
}

// CaptureTxStart implements the Tracer interface and is invoked at the end of
// transaction processing.
func (t *jsTracer) CaptureTxEnd(restGas uint64) {}

// CaptureStart implements the Tracer interface to initialize the tracing operation.
func (t *jsTracer) CaptureStart(env *vm.EVM, from common.Address, to common.Address, create bool, input []byte, gas uint64, value *big.Int) {
	t.env = env
	db := &dbObj{db: env.StateDB, vm: t.vm, toBig: t.toBig, toBuf: t.toBuf, fromBuf: t.fromBuf}
	t.dbValue = db.setupObject()
	if create {
		t.ctx["type"] = t.vm.ToValue("CREATE")
	} else {
		t.ctx["type"] = t.vm.ToValue("CALL")
	}
	t.ctx["from"] = t.vm.ToValue(from.Bytes())
	t.ctx["to"] = t.vm.ToValue(to.Bytes())
	t.ctx["input"] = t.vm.ToValue(input)
	t.ctx["gas"] = t.vm.ToValue(gas)
	t.ctx["gasPrice"] = t.vm.ToValue(env.TxContext.GasPrice)
	valueBig, err := t.toBig(t.vm, value.String())
	if err != nil {
		t.err = err
		return
	}
	t.ctx["value"] = valueBig
	t.ctx["block"] = t.vm.ToValue(env.Context.BlockNumber.Uint64())
	// Update list of precompiles based on current block
	rules := env.ChainConfig().Rules(env.Context.BlockNumber, env.Context.Random != nil)
	t.activePrecompiles = vm.ActivePrecompiles(rules)
	t.ctx["intrinsicGas"] = t.vm.ToValue(t.gasLimit - gas)
}

// CaptureState implements the Tracer interface to trace a single step of VM execution.
func (t *jsTracer) CaptureState(pc uint64, op vm.OpCode, gas, cost uint64, scope *vm.ScopeContext, rData []byte, depth int, err error) {
	if !t.traceStep {
		return
	}
	if t.err != nil {
		return
	}

	log := t.log
	log.op.op = op
	log.memory.memory = scope.Memory
	log.stack.stack = scope.Stack
	log.contract.contract = scope.Contract
	log.pc = uint(pc)
	log.gas = uint(gas)
	log.cost = uint(cost)
	log.depth = uint(depth)
	log.err = err
	if _, err := t.step(t.obj, t.logValue, t.dbValue); err != nil {
		t.onError("step", err)
	}
}

// CaptureFault implements the Tracer interface to trace an execution fault
func (t *jsTracer) CaptureFault(pc uint64, op vm.OpCode, gas, cost uint64, scope *vm.ScopeContext, depth int, err error) {
	if t.err != nil {
		return
	}
	// Other log fields have been already set as part of the last CaptureState.
	t.log.err = err
	if _, err := t.fault(t.obj, t.logValue, t.dbValue); err != nil {
		t.onError("fault", err)
	}
}

// CaptureEnd is called after the call finishes to finalize the tracing.
func (t *jsTracer) CaptureEnd(output []byte, gasUsed uint64, duration time.Duration, err error) {
	t.ctx["output"] = t.vm.ToValue(output)
	t.ctx["time"] = t.vm.ToValue(duration.String())
	t.ctx["gasUsed"] = t.vm.ToValue(gasUsed)
	if err != nil {
		t.ctx["error"] = t.vm.ToValue(err.Error())
	}
}

// CaptureEnter is called when EVM enters a new scope (via call, create or selfdestruct).
func (t *jsTracer) CaptureEnter(typ vm.OpCode, from common.Address, to common.Address, input []byte, gas uint64, value *big.Int) {
	if !t.traceFrame {
		return
	}
	if t.err != nil {
		return
	}

	t.frame.typ = typ.String()
	t.frame.from = from
	t.frame.to = to
	t.frame.input = common.CopyBytes(input)
	t.frame.gas = uint(gas)
	t.frame.value = nil
	if value != nil {
		t.frame.value = new(big.Int).SetBytes(value.Bytes())
	}

	if _, err := t.enter(t.obj, t.frameValue); err != nil {
		t.onError("enter", err)
	}
}

// CaptureExit is called when EVM exits a scope, even if the scope didn't
// execute any code.
func (t *jsTracer) CaptureExit(output []byte, gasUsed uint64, err error) {
	if !t.traceFrame {
		return
	}

	t.frameResult.gasUsed = uint(gasUsed)
	t.frameResult.output = common.CopyBytes(output)
	t.frameResult.err = err

	if _, err := t.exit(t.obj, t.frameResultValue); err != nil {
		t.onError("exit", err)
	}
}

// GetResult calls the Javascript 'result' function and returns its value, or any accumulated error
func (t *jsTracer) GetResult() (json.RawMessage, error) {
	ctx := t.vm.ToValue(t.ctx)
	res, err := t.result(t.obj, ctx, t.dbValue)
	if err != nil {
		return nil, wrapError("result", err)
	}
	encoded, err := json.Marshal(res)
	if err != nil {
		return nil, err
	}
	return json.RawMessage(encoded), t.err
}

// Stop terminates execution of the tracer at the first opportune moment.
func (t *jsTracer) Stop(err error) {
	t.vm.Interrupt(err)
}

// onError is called anytime the running JS code is interrupted
// and returns an error. It in turn pings the EVM to cancel its
// execution.
func (t *jsTracer) onError(context string, err error) {
	t.err = wrapError(context, err)
	// `env` is set on CaptureStart which comes before any JS execution.
	// So it should be non-nil.
	t.env.Cancel()
}

func wrapError(context string, err error) error {
	return fmt.Errorf("%v    in server-side tracer function '%v'", err, context)
}

// setBuiltinFunctions injects Go functions which are available to tracers into the environment.
// It depends on type converters having been set up.
func (t *jsTracer) setBuiltinFunctions() {
	vm := t.vm
	// TODO: load console from goja-nodejs
	vm.Set("toHex", func(v goja.Value) string {
		b, err := t.fromBuf(vm, v, false)
		if err != nil {
			vm.Interrupt(err)
			return ""
		}
		return hexutil.Encode(b)
	})
	vm.Set("toWord", func(v goja.Value) goja.Value {
		// TODO: add test with []byte len < 32 or > 32
		b, err := t.fromBuf(vm, v, true)
		if err != nil {
			vm.Interrupt(err)
			return nil
		}
		b = common.BytesToHash(b).Bytes()
		res, err := t.toBuf(vm, b)
		if err != nil {
			vm.Interrupt(err)
			return nil
		}
		return res
	})
	vm.Set("toAddress", func(v goja.Value) goja.Value {
		a, err := t.fromBuf(vm, v, true)
		if err != nil {
			vm.Interrupt(err)
			return nil
		}
		a = common.BytesToAddress(a).Bytes()
		res, err := t.toBuf(vm, a)
		if err != nil {
			vm.Interrupt(err)
			return nil
		}
		return res
	})
	vm.Set("toContract", func(from goja.Value, nonce uint) goja.Value {
		a, err := t.fromBuf(vm, from, true)
		if err != nil {
			vm.Interrupt(err)
			return nil
		}
		addr := common.BytesToAddress(a)
		b := crypto.CreateAddress(addr, uint64(nonce)).Bytes()
		res, err := t.toBuf(vm, b)
		if err != nil {
			vm.Interrupt(err)
			return nil
		}
		return res
	})
	vm.Set("toContract2", func(from goja.Value, salt string, initcode goja.Value) goja.Value {
		a, err := t.fromBuf(vm, from, true)
		if err != nil {
			vm.Interrupt(err)
			return nil
		}
		addr := common.BytesToAddress(a)
		code, err := t.fromBuf(vm, initcode, true)
		if err != nil {
			vm.Interrupt(err)
			return nil
		}
		code = common.CopyBytes(code)
		codeHash := crypto.Keccak256(code)
		b := crypto.CreateAddress2(addr, common.HexToHash(salt), codeHash).Bytes()
		res, err := t.toBuf(vm, b)
		if err != nil {
			vm.Interrupt(err)
			return nil
		}
		return res
	})
	vm.Set("isPrecompiled", func(v goja.Value) bool {
		a, err := t.fromBuf(vm, v, true)
		if err != nil {
			vm.Interrupt(err)
			return false
		}
		addr := common.BytesToAddress(a)
		for _, p := range t.activePrecompiles {
			if p == addr {
				return true
			}
		}
		return false
	})
	vm.Set("slice", func(slice goja.Value, start, end int) goja.Value {
		b, err := t.fromBuf(vm, slice, false)
		if err != nil {
			vm.Interrupt(err)
			return nil
		}
		if start < 0 || start > end || end > len(b) {
			vm.Interrupt(fmt.Sprintf("Tracer accessed out of bound memory: available %d, offset %d, size %d", len(b), start, end-start))
			return nil
		}
		res, err := t.toBuf(vm, b[start:end])
		if err != nil {
			vm.Interrupt(err)
			return nil
		}
		return res
	})
}

// setTypeConverters sets up utilities for converting Go types into those
// suitable for JS consumption.
func (t *jsTracer) setTypeConverters() error {
	// Inject bigint logic.
	// TODO: To be replaced after goja adds support for native JS bigint.
	toBigCode, err := t.vm.RunProgram(bigIntProgram)
	if err != nil {
		return err
	}
	// Used to create JS bigint objects from go.
	toBigFn, ok := goja.AssertFunction(toBigCode)
	if !ok {
		return errors.New("failed to bind bigInt func")
	}
	toBigWrapper := func(vm *goja.Runtime, val string) (goja.Value, error) {
		return toBigFn(goja.Undefined(), vm.ToValue(val))
	}
	t.toBig = toBigWrapper
	// NOTE: We need this workaround to create JS buffers because
	// goja doesn't at the moment expose constructors for typed arrays.
	//
	// Cache uint8ArrayType once to be used every time for less overhead.
	uint8ArrayType := t.vm.Get("Uint8Array")
	toBufWrapper := func(vm *goja.Runtime, val []byte) (goja.Value, error) {
		return toBuf(vm, uint8ArrayType, val)
	}
	t.toBuf = toBufWrapper
	fromBufWrapper := func(vm *goja.Runtime, buf goja.Value, allowString bool) ([]byte, error) {
		return fromBuf(vm, uint8ArrayType, buf, allowString)
	}
	t.fromBuf = fromBufWrapper
	return nil
}

type opObj struct {
	vm *goja.Runtime
	op vm.OpCode
}

func (o *opObj) ToNumber() int {
	return int(o.op)
}

func (o *opObj) ToString() string {
	return o.op.String()
}

func (o *opObj) IsPush() bool {
	return o.op.IsPush()
}

func (o *opObj) setupObject() *goja.Object {
	obj := o.vm.NewObject()
	obj.Set("toNumber", o.vm.ToValue(o.ToNumber))
	obj.Set("toString", o.vm.ToValue(o.ToString))
	obj.Set("isPush", o.vm.ToValue(o.IsPush))
	return obj
}

type memoryObj struct {
	memory *vm.Memory
	vm     *goja.Runtime
	toBig  toBigFn
	toBuf  toBufFn
}

func (mo *memoryObj) Slice(begin, end int64) goja.Value {
	b, err := mo.slice(begin, end)
	if err != nil {
		mo.vm.Interrupt(err)
		return nil
	}
	res, err := mo.toBuf(mo.vm, b)
	if err != nil {
		mo.vm.Interrupt(err)
		return nil
	}
	return res
}

// slice returns the requested range of memory as a byte slice.
func (mo *memoryObj) slice(begin, end int64) ([]byte, error) {
	if end == begin {
		return []byte{}, nil
	}
	if end < begin || begin < 0 {
		return nil, fmt.Errorf("tracer accessed out of bound memory: offset %d, end %d", begin, end)
	}
<<<<<<< HEAD
	mlen := mo.memory.Len()
	if end-int64(mlen) > memoryPadLimit {
		return nil, fmt.Errorf("Tracer reached limit for padding memory slice: end %d, memorySize %d", end, mlen)
=======
	if mo.memory.Len() < int(end) {
		return nil, fmt.Errorf("tracer accessed out of bound memory: available %d, offset %d, size %d", mo.memory.Len(), begin, end-begin)
>>>>>>> d10c2803
	}
	slice := make([]byte, end-begin)
	end = min(end, int64(mo.memory.Len()))
	ptr := mo.memory.GetPtr(begin, end-begin)
	copy(slice[:], ptr[:])
	return slice, nil
}

func (mo *memoryObj) GetUint(addr int64) goja.Value {
	value, err := mo.getUint(addr)
	if err != nil {
		mo.vm.Interrupt(err)
		return nil
	}
	res, err := mo.toBig(mo.vm, value.String())
	if err != nil {
		mo.vm.Interrupt(err)
		return nil
	}
	return res
}

// getUint returns the 32 bytes at the specified address interpreted as a uint.
func (mo *memoryObj) getUint(addr int64) (*big.Int, error) {
	if mo.memory.Len() < int(addr)+32 || addr < 0 {
		return nil, fmt.Errorf("tracer accessed out of bound memory: available %d, offset %d, size %d", mo.memory.Len(), addr, 32)
	}
	return new(big.Int).SetBytes(mo.memory.GetPtr(addr, 32)), nil
}

func (mo *memoryObj) Length() int {
	return mo.memory.Len()
}

func (m *memoryObj) setupObject() *goja.Object {
	o := m.vm.NewObject()
	o.Set("slice", m.vm.ToValue(m.Slice))
	o.Set("getUint", m.vm.ToValue(m.GetUint))
	o.Set("length", m.vm.ToValue(m.Length))
	return o
}

type stackObj struct {
	stack *vm.Stack
	vm    *goja.Runtime
	toBig toBigFn
}

func (s *stackObj) Peek(idx int) goja.Value {
	value, err := s.peek(idx)
	if err != nil {
		s.vm.Interrupt(err)
		return nil
	}
	res, err := s.toBig(s.vm, value.String())
	if err != nil {
		s.vm.Interrupt(err)
		return nil
	}
	return res
}

// peek returns the nth-from-the-top element of the stack.
func (s *stackObj) peek(idx int) (*big.Int, error) {
	if len(s.stack.Data()) <= idx || idx < 0 {
		return nil, fmt.Errorf("tracer accessed out of bound stack: size %d, index %d", len(s.stack.Data()), idx)
	}
	return s.stack.Back(idx).ToBig(), nil
}

func (s *stackObj) Length() int {
	return len(s.stack.Data())
}

func (s *stackObj) setupObject() *goja.Object {
	o := s.vm.NewObject()
	o.Set("peek", s.vm.ToValue(s.Peek))
	o.Set("length", s.vm.ToValue(s.Length))
	return o
}

type dbObj struct {
	db      vm.StateDB
	vm      *goja.Runtime
	toBig   toBigFn
	toBuf   toBufFn
	fromBuf fromBufFn
}

func (do *dbObj) GetBalance(addrSlice goja.Value) goja.Value {
	a, err := do.fromBuf(do.vm, addrSlice, false)
	if err != nil {
		do.vm.Interrupt(err)
		return nil
	}
	addr := common.BytesToAddress(a)
	value := do.db.GetBalance(addr)
	res, err := do.toBig(do.vm, value.String())
	if err != nil {
		do.vm.Interrupt(err)
		return nil
	}
	return res
}

func (do *dbObj) GetNonce(addrSlice goja.Value) uint64 {
	a, err := do.fromBuf(do.vm, addrSlice, false)
	if err != nil {
		do.vm.Interrupt(err)
		return 0
	}
	addr := common.BytesToAddress(a)
	return do.db.GetNonce(addr)
}

func (do *dbObj) GetCode(addrSlice goja.Value) goja.Value {
	a, err := do.fromBuf(do.vm, addrSlice, false)
	if err != nil {
		do.vm.Interrupt(err)
		return nil
	}
	addr := common.BytesToAddress(a)
	code := do.db.GetCode(addr)
	res, err := do.toBuf(do.vm, code)
	if err != nil {
		do.vm.Interrupt(err)
		return nil
	}
	return res
}

func (do *dbObj) GetState(addrSlice goja.Value, hashSlice goja.Value) goja.Value {
	a, err := do.fromBuf(do.vm, addrSlice, false)
	if err != nil {
		do.vm.Interrupt(err)
		return nil
	}
	addr := common.BytesToAddress(a)
	h, err := do.fromBuf(do.vm, hashSlice, false)
	if err != nil {
		do.vm.Interrupt(err)
		return nil
	}
	hash := common.BytesToHash(h)
	state := do.db.GetState(addr, hash).Bytes()
	res, err := do.toBuf(do.vm, state)
	if err != nil {
		do.vm.Interrupt(err)
		return nil
	}
	return res
}

func (do *dbObj) Exists(addrSlice goja.Value) bool {
	a, err := do.fromBuf(do.vm, addrSlice, false)
	if err != nil {
		do.vm.Interrupt(err)
		return false
	}
	addr := common.BytesToAddress(a)
	return do.db.Exist(addr)
}

func (do *dbObj) setupObject() *goja.Object {
	o := do.vm.NewObject()
	o.Set("getBalance", do.vm.ToValue(do.GetBalance))
	o.Set("getNonce", do.vm.ToValue(do.GetNonce))
	o.Set("getCode", do.vm.ToValue(do.GetCode))
	o.Set("getState", do.vm.ToValue(do.GetState))
	o.Set("exists", do.vm.ToValue(do.Exists))
	return o
}

type contractObj struct {
	contract *vm.Contract
	vm       *goja.Runtime
	toBig    toBigFn
	toBuf    toBufFn
}

func (co *contractObj) GetCaller() goja.Value {
	caller := co.contract.Caller().Bytes()
	res, err := co.toBuf(co.vm, caller)
	if err != nil {
		co.vm.Interrupt(err)
		return nil
	}
	return res
}

func (co *contractObj) GetAddress() goja.Value {
	addr := co.contract.Address().Bytes()
	res, err := co.toBuf(co.vm, addr)
	if err != nil {
		co.vm.Interrupt(err)
		return nil
	}
	return res
}

func (co *contractObj) GetValue() goja.Value {
	value := co.contract.Value()
	res, err := co.toBig(co.vm, value.String())
	if err != nil {
		co.vm.Interrupt(err)
		return nil
	}
	return res
}

func (co *contractObj) GetInput() goja.Value {
	input := common.CopyBytes(co.contract.Input)
	res, err := co.toBuf(co.vm, input)
	if err != nil {
		co.vm.Interrupt(err)
		return nil
	}
	return res
}

func (c *contractObj) setupObject() *goja.Object {
	o := c.vm.NewObject()
	o.Set("getCaller", c.vm.ToValue(c.GetCaller))
	o.Set("getAddress", c.vm.ToValue(c.GetAddress))
	o.Set("getValue", c.vm.ToValue(c.GetValue))
	o.Set("getInput", c.vm.ToValue(c.GetInput))
	return o
}

type callframe struct {
	vm    *goja.Runtime
	toBig toBigFn
	toBuf toBufFn

	typ   string
	from  common.Address
	to    common.Address
	input []byte
	gas   uint
	value *big.Int
}

func (f *callframe) GetType() string {
	return f.typ
}

func (f *callframe) GetFrom() goja.Value {
	from := f.from.Bytes()
	res, err := f.toBuf(f.vm, from)
	if err != nil {
		f.vm.Interrupt(err)
		return nil
	}
	return res
}

func (f *callframe) GetTo() goja.Value {
	to := f.to.Bytes()
	res, err := f.toBuf(f.vm, to)
	if err != nil {
		f.vm.Interrupt(err)
		return nil
	}
	return res
}

func (f *callframe) GetInput() goja.Value {
	input := f.input
	res, err := f.toBuf(f.vm, input)
	if err != nil {
		f.vm.Interrupt(err)
		return nil
	}
	return res
}

func (f *callframe) GetGas() uint {
	return f.gas
}

func (f *callframe) GetValue() goja.Value {
	if f.value == nil {
		return goja.Undefined()
	}
	res, err := f.toBig(f.vm, f.value.String())
	if err != nil {
		f.vm.Interrupt(err)
		return nil
	}
	return res
}

func (f *callframe) setupObject() *goja.Object {
	o := f.vm.NewObject()
	o.Set("getType", f.vm.ToValue(f.GetType))
	o.Set("getFrom", f.vm.ToValue(f.GetFrom))
	o.Set("getTo", f.vm.ToValue(f.GetTo))
	o.Set("getInput", f.vm.ToValue(f.GetInput))
	o.Set("getGas", f.vm.ToValue(f.GetGas))
	o.Set("getValue", f.vm.ToValue(f.GetValue))
	return o
}

type callframeResult struct {
	vm    *goja.Runtime
	toBuf toBufFn

	gasUsed uint
	output  []byte
	err     error
}

func (r *callframeResult) GetGasUsed() uint {
	return r.gasUsed
}

func (r *callframeResult) GetOutput() goja.Value {
	res, err := r.toBuf(r.vm, r.output)
	if err != nil {
		r.vm.Interrupt(err)
		return nil
	}
	return res
}

func (r *callframeResult) GetError() goja.Value {
	if r.err != nil {
		return r.vm.ToValue(r.err.Error())
	}
	return goja.Undefined()
}

func (r *callframeResult) setupObject() *goja.Object {
	o := r.vm.NewObject()
	o.Set("getGasUsed", r.vm.ToValue(r.GetGasUsed))
	o.Set("getOutput", r.vm.ToValue(r.GetOutput))
	o.Set("getError", r.vm.ToValue(r.GetError))
	return o
}

type steplog struct {
	vm *goja.Runtime

	op       *opObj
	memory   *memoryObj
	stack    *stackObj
	contract *contractObj

	pc     uint
	gas    uint
	cost   uint
	depth  uint
	refund uint
	err    error
}

func (l *steplog) GetPC() uint {
	return l.pc
}

func (l *steplog) GetGas() uint {
	return l.gas
}

func (l *steplog) GetCost() uint {
	return l.cost
}

func (l *steplog) GetDepth() uint {
	return l.depth
}

func (l *steplog) GetRefund() uint {
	return l.refund
}

func (l *steplog) GetError() goja.Value {
	if l.err != nil {
		return l.vm.ToValue(l.err.Error())
	}
	return goja.Undefined()
}

func (l *steplog) setupObject() *goja.Object {
	o := l.vm.NewObject()
	// Setup basic fields.
	o.Set("getPC", l.vm.ToValue(l.GetPC))
	o.Set("getGas", l.vm.ToValue(l.GetGas))
	o.Set("getCost", l.vm.ToValue(l.GetCost))
	o.Set("getDepth", l.vm.ToValue(l.GetDepth))
	o.Set("getRefund", l.vm.ToValue(l.GetRefund))
	o.Set("getError", l.vm.ToValue(l.GetError))
	// Setup nested objects.
	o.Set("op", l.op.setupObject())
	o.Set("stack", l.stack.setupObject())
	o.Set("memory", l.memory.setupObject())
	o.Set("contract", l.contract.setupObject())
	return o
}

func min(a, b int64) int64 {
	if a < b {
		return a
	}
	return b
}<|MERGE_RESOLUTION|>--- conflicted
+++ resolved
@@ -565,14 +565,9 @@
 	if end < begin || begin < 0 {
 		return nil, fmt.Errorf("tracer accessed out of bound memory: offset %d, end %d", begin, end)
 	}
-<<<<<<< HEAD
 	mlen := mo.memory.Len()
 	if end-int64(mlen) > memoryPadLimit {
-		return nil, fmt.Errorf("Tracer reached limit for padding memory slice: end %d, memorySize %d", end, mlen)
-=======
-	if mo.memory.Len() < int(end) {
-		return nil, fmt.Errorf("tracer accessed out of bound memory: available %d, offset %d, size %d", mo.memory.Len(), begin, end-begin)
->>>>>>> d10c2803
+		return nil, fmt.Errorf("tracer reached limit for padding memory slice: end %d, memorySize %d", end, mlen)
 	}
 	slice := make([]byte, end-begin)
 	end = min(end, int64(mo.memory.Len()))
