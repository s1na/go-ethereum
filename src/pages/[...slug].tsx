import fs from 'fs';
import matter from 'gray-matter';
import yaml from 'js-yaml';
import ReactMarkdown from 'react-markdown';
import { Stack, Heading } from '@chakra-ui/react';
import MDXComponents from '../components/';
import { ParsedUrlQuery } from 'querystring';
import type { GetStaticPaths, GetStaticProps, NextPage } from 'next';
<<<<<<< HEAD
import { textStyles } from '../theme/foundations';
import ChakraUIRenderer from 'chakra-ui-markdown-renderer';
import gfm from 'remark-gfm';
=======
import { PageMetadata } from '../components/UI';
>>>>>>> 20c0a6b2

const MATTER_OPTIONS = {
  engines: {
    yaml: (s: any) => yaml.load(s, { schema: yaml.JSON_SCHEMA }) as object
  }
};

// This method crawls for all valid docs paths
export const getStaticPaths: GetStaticPaths = () => {
  const getFileList = (dirName: string) => {
    let files: string[] = [];
    const items = fs.readdirSync(dirName, { withFileTypes: true });

    for (const item of items) {
      if (item.isDirectory()) {
        files = [...files, ...getFileList(`${dirName}/${item.name}`)];
      } else {
        files.push(`/${dirName}/${item.name}`);
      }
    }

    return files.map(file => file.replace('.md', '')).map(file => file.replace('/index', ''));
  };

  const paths: string[] = getFileList('docs'); // This is folder that get crawled for valid docs paths. Change if this path changes.

  return {
    paths,
    fallback: false
  };
};

// Reads file data for markdown pages
export const getStaticProps: GetStaticProps = async context => {
  const { slug } = context.params as ParsedUrlQuery;
  const filePath = (slug as string[])!.join('/');
  let file;

  try {
    file = fs.readFileSync(`${filePath}.md`, 'utf-8');
  } catch {
    file = fs.readFileSync(`${filePath}/index.md`, 'utf-8');
  }

  const { data: frontmatter, content } = matter(file, MATTER_OPTIONS);

  return {
    props: {
      frontmatter,
      content
    }
  };
};

interface Props {
  frontmatter: {
    [key: string]: string;
  };
  content: string;
}

const DocPage: NextPage<Props> = ({ frontmatter, content }) => {
  return (
    <>
      <PageMetadata
        title={frontmatter.title}
        description={frontmatter.description}
      />

      <main>
        <Stack mb={16}>
          {/* TODO: <BREADCRUMBS/> */}
          <Heading as='h1' mt='4 !important' mb={0} {...textStyles.header1}>
            {frontmatter.title}
          </Heading>
          {/* <Text as='span' mt='0 !important'>last edited {TODO: get last edited date}</Text> */}
        </Stack>
        <ReactMarkdown remarkPlugins={[gfm]} components={ChakraUIRenderer(MDXComponents)}>{content}</ReactMarkdown>
      </main>
    </>
  );
};

export default DocPage;<|MERGE_RESOLUTION|>--- conflicted
+++ resolved
@@ -6,13 +6,10 @@
 import MDXComponents from '../components/';
 import { ParsedUrlQuery } from 'querystring';
 import type { GetStaticPaths, GetStaticProps, NextPage } from 'next';
-<<<<<<< HEAD
 import { textStyles } from '../theme/foundations';
 import ChakraUIRenderer from 'chakra-ui-markdown-renderer';
 import gfm from 'remark-gfm';
-=======
 import { PageMetadata } from '../components/UI';
->>>>>>> 20c0a6b2
 
 const MATTER_OPTIONS = {
   engines: {
