// Copyright 2015 The go-ethereum Authors
// This file is part of the go-ethereum library.
//
// The go-ethereum library is free software: you can redistribute it and/or modify
// it under the terms of the GNU Lesser General Public License as published by
// the Free Software Foundation, either version 3 of the License, or
// (at your option) any later version.
//
// The go-ethereum library is distributed in the hope that it will be useful,
// but WITHOUT ANY WARRANTY; without even the implied warranty of
// MERCHANTABILITY or FITNESS FOR A PARTICULAR PURPOSE. See the
// GNU Lesser General Public License for more details.
//
// You should have received a copy of the GNU Lesser General Public License
// along with the go-ethereum library. If not, see <http://www.gnu.org/licenses/>.

package miner

import (
	"errors"
	"fmt"
	"math/big"
	"sync"
	"sync/atomic"
	"time"

	"github.com/ethereum/go-ethereum/common"
	"github.com/ethereum/go-ethereum/consensus"
	"github.com/ethereum/go-ethereum/consensus/misc"
	"github.com/ethereum/go-ethereum/core"
	"github.com/ethereum/go-ethereum/core/state"
	"github.com/ethereum/go-ethereum/core/txpool"
	"github.com/ethereum/go-ethereum/core/types"
	"github.com/ethereum/go-ethereum/core/vm"
	"github.com/ethereum/go-ethereum/event"
	"github.com/ethereum/go-ethereum/log"
	"github.com/ethereum/go-ethereum/params"
	"github.com/ethereum/go-ethereum/trie"
)

const (
	// resultQueueSize is the size of channel listening to sealing result.
	resultQueueSize = 10

	// txChanSize is the size of channel listening to NewTxsEvent.
	// The number is referenced from the size of tx pool.
	txChanSize = 4096

	// chainHeadChanSize is the size of channel listening to ChainHeadEvent.
	chainHeadChanSize = 10

	// resubmitAdjustChanSize is the size of resubmitting interval adjustment channel.
	resubmitAdjustChanSize = 10

	// minRecommitInterval is the minimal time interval to recreate the sealing block with
	// any newly arrived transactions.
	minRecommitInterval = 1 * time.Second

	// maxRecommitInterval is the maximum time interval to recreate the sealing block with
	// any newly arrived transactions.
	maxRecommitInterval = 15 * time.Second

	// intervalAdjustRatio is the impact a single interval adjustment has on sealing work
	// resubmitting interval.
	intervalAdjustRatio = 0.1

	// intervalAdjustBias is applied during the new resubmit interval calculation in favor of
	// increasing upper limit or decreasing lower limit so that the limit can be reachable.
	intervalAdjustBias = 200 * 1000.0 * 1000.0

	// staleThreshold is the maximum depth of the acceptable stale block.
	staleThreshold = 7
)

var (
	errBlockInterruptedByNewHead  = errors.New("new head arrived while building block")
	errBlockInterruptedByRecommit = errors.New("recommit interrupt while building block")
	errBlockInterruptedByTimeout  = errors.New("timeout while building block")
)

// environment is the worker's current environment and holds all
// information of the sealing block generation.
type environment struct {
	signer   types.Signer
	state    *state.StateDB // apply state changes here
	tcount   int            // tx count in cycle
	gasPool  *core.GasPool  // available gas used to pack transactions
	coinbase common.Address

	header   *types.Header
	txs      []*types.Transaction
	receipts []*types.Receipt
}

// copy creates a deep copy of environment.
func (env *environment) copy() *environment {
	cpy := &environment{
		signer:   env.signer,
		state:    env.state.Copy(),
		tcount:   env.tcount,
		coinbase: env.coinbase,
		header:   types.CopyHeader(env.header),
		receipts: copyReceipts(env.receipts),
	}
	if env.gasPool != nil {
		gasPool := *env.gasPool
		cpy.gasPool = &gasPool
	}
	cpy.txs = make([]*types.Transaction, len(env.txs))
	copy(cpy.txs, env.txs)
	return cpy
}

// discard terminates the background prefetcher go-routine. It should
// always be called for all created environment instances otherwise
// the go-routine leak can happen.
func (env *environment) discard() {
	if env.state == nil {
		return
	}
	env.state.StopPrefetcher()
}

// task contains all information for consensus engine sealing and result submitting.
type task struct {
	receipts  []*types.Receipt
	state     *state.StateDB
	block     *types.Block
	createdAt time.Time
}

const (
	commitInterruptNone int32 = iota
	commitInterruptNewHead
	commitInterruptResubmit
	commitInterruptTimeout
)

// newWorkReq represents a request for new sealing work submitting with relative interrupt notifier.
type newWorkReq struct {
	interrupt *atomic.Int32
	timestamp int64
}

// newPayloadResult represents a result struct corresponds to payload generation.
type newPayloadResult struct {
	err   error
	block *types.Block
	fees  *big.Int
}

// getWorkReq represents a request for getting a new sealing work with provided parameters.
type getWorkReq struct {
	params *generateParams
	result chan *newPayloadResult // non-blocking channel
}

// intervalAdjust represents a resubmitting interval adjustment.
type intervalAdjust struct {
	ratio float64
	inc   bool
}

// worker is the main object which takes care of submitting new work to consensus engine
// and gathering the sealing result.
type worker struct {
	config      *Config
	chainConfig *params.ChainConfig
	engine      consensus.Engine
	eth         Backend
	chain       *core.BlockChain

	// Feeds
	pendingLogsFeed event.Feed

	// Subscriptions
	mux          *event.TypeMux
	txsCh        chan core.NewTxsEvent
	txsSub       event.Subscription
	chainHeadCh  chan core.ChainHeadEvent
	chainHeadSub event.Subscription

	// Channels
	newWorkCh          chan *newWorkReq
	getWorkCh          chan *getWorkReq
	taskCh             chan *task
	resultCh           chan *types.Block
	startCh            chan struct{}
	exitCh             chan struct{}
	resubmitIntervalCh chan time.Duration
	resubmitAdjustCh   chan *intervalAdjust

	wg sync.WaitGroup

	current *environment // An environment for current running cycle.

	mu       sync.RWMutex // The lock used to protect the coinbase and extra fields
	coinbase common.Address
	extra    []byte

	pendingMu    sync.RWMutex
	pendingTasks map[common.Hash]*task

	snapshotMu       sync.RWMutex // The lock used to protect the snapshots below
	snapshotBlock    *types.Block
	snapshotReceipts types.Receipts
	snapshotState    *state.StateDB

	// atomic status counters
	running atomic.Bool  // The indicator whether the consensus engine is running or not.
	newTxs  atomic.Int32 // New arrival transaction count since last sealing work submitting.
	syncing atomic.Bool  // The indicator whether the node is still syncing.

	// newpayloadTimeout is the maximum timeout allowance for creating payload.
	// The default value is 2 seconds but node operator can set it to arbitrary
	// large value. A large timeout allowance may cause Geth to fail creating
	// a non-empty payload within the specified time and eventually miss the slot
	// in case there are some computation expensive transactions in txpool.
	newpayloadTimeout time.Duration

	// recommit is the time interval to re-create sealing work or to re-build
	// payload in proof-of-stake stage.
	recommit time.Duration

	// External functions
	isLocalBlock func(header *types.Header) bool // Function used to determine whether the specified block is mined by local miner.

	// Test hooks
	newTaskHook  func(*task)                        // Method to call upon receiving a new sealing task.
	skipSealHook func(*task) bool                   // Method to decide whether skipping the sealing.
	fullTaskHook func()                             // Method to call before pushing the full sealing task.
	resubmitHook func(time.Duration, time.Duration) // Method to call upon updating resubmitting interval.
}

func newWorker(config *Config, chainConfig *params.ChainConfig, engine consensus.Engine, eth Backend, mux *event.TypeMux, isLocalBlock func(header *types.Header) bool, init bool) *worker {
	worker := &worker{
		config:             config,
		chainConfig:        chainConfig,
		engine:             engine,
		eth:                eth,
		chain:              eth.BlockChain(),
		mux:                mux,
		isLocalBlock:       isLocalBlock,
		coinbase:           config.Etherbase,
		extra:              config.ExtraData,
		pendingTasks:       make(map[common.Hash]*task),
		txsCh:              make(chan core.NewTxsEvent, txChanSize),
		chainHeadCh:        make(chan core.ChainHeadEvent, chainHeadChanSize),
		newWorkCh:          make(chan *newWorkReq),
		getWorkCh:          make(chan *getWorkReq),
		taskCh:             make(chan *task),
		resultCh:           make(chan *types.Block, resultQueueSize),
		startCh:            make(chan struct{}, 1),
		exitCh:             make(chan struct{}),
		resubmitIntervalCh: make(chan time.Duration),
		resubmitAdjustCh:   make(chan *intervalAdjust, resubmitAdjustChanSize),
	}
	// Subscribe NewTxsEvent for tx pool
	worker.txsSub = eth.TxPool().SubscribeNewTxsEvent(worker.txsCh)
	// Subscribe events for blockchain
	worker.chainHeadSub = eth.BlockChain().SubscribeChainHeadEvent(worker.chainHeadCh)

	// Sanitize recommit interval if the user-specified one is too short.
	recommit := worker.config.Recommit
	if recommit < minRecommitInterval {
		log.Warn("Sanitizing miner recommit interval", "provided", recommit, "updated", minRecommitInterval)
		recommit = minRecommitInterval
	}
	worker.recommit = recommit

	// Sanitize the timeout config for creating payload.
	newpayloadTimeout := worker.config.NewPayloadTimeout
	if newpayloadTimeout == 0 {
		log.Warn("Sanitizing new payload timeout to default", "provided", newpayloadTimeout, "updated", DefaultConfig.NewPayloadTimeout)
		newpayloadTimeout = DefaultConfig.NewPayloadTimeout
	}
	if newpayloadTimeout < time.Millisecond*100 {
		log.Warn("Low payload timeout may cause high amount of non-full blocks", "provided", newpayloadTimeout, "default", DefaultConfig.NewPayloadTimeout)
	}
	worker.newpayloadTimeout = newpayloadTimeout

	worker.wg.Add(4)
	go worker.mainLoop()
	go worker.newWorkLoop(recommit)
	go worker.resultLoop()
	go worker.taskLoop()

	// Submit first work to initialize pending state.
	if init {
		worker.startCh <- struct{}{}
	}
	return worker
}

// setEtherbase sets the etherbase used to initialize the block coinbase field.
func (w *worker) setEtherbase(addr common.Address) {
	w.mu.Lock()
	defer w.mu.Unlock()
	w.coinbase = addr
}

// etherbase retrieves the configured etherbase address.
func (w *worker) etherbase() common.Address {
	w.mu.RLock()
	defer w.mu.RUnlock()
	return w.coinbase
}

func (w *worker) setGasCeil(ceil uint64) {
	w.mu.Lock()
	defer w.mu.Unlock()
	w.config.GasCeil = ceil
}

// setExtra sets the content used to initialize the block extra field.
func (w *worker) setExtra(extra []byte) {
	w.mu.Lock()
	defer w.mu.Unlock()
	w.extra = extra
}

// setRecommitInterval updates the interval for miner sealing work recommitting.
func (w *worker) setRecommitInterval(interval time.Duration) {
	select {
	case w.resubmitIntervalCh <- interval:
	case <-w.exitCh:
	}
}

// pending returns the pending state and corresponding block. The returned
// values can be nil in case the pending block is not initialized.
func (w *worker) pending() (*types.Block, *state.StateDB) {
	w.snapshotMu.RLock()
	defer w.snapshotMu.RUnlock()
	if w.snapshotState == nil {
		return nil, nil
	}
	return w.snapshotBlock, w.snapshotState.Copy()
}

// pendingBlock returns pending block. The returned block can be nil in case the
// pending block is not initialized.
func (w *worker) pendingBlock() *types.Block {
	w.snapshotMu.RLock()
	defer w.snapshotMu.RUnlock()
	return w.snapshotBlock
}

// pendingBlockAndReceipts returns pending block and corresponding receipts.
// The returned values can be nil in case the pending block is not initialized.
func (w *worker) pendingBlockAndReceipts() (*types.Block, types.Receipts) {
	w.snapshotMu.RLock()
	defer w.snapshotMu.RUnlock()
	return w.snapshotBlock, w.snapshotReceipts
}

// start sets the running status as 1 and triggers new work submitting.
func (w *worker) start() {
	w.running.Store(true)
	w.startCh <- struct{}{}
}

// stop sets the running status as 0.
func (w *worker) stop() {
	w.running.Store(false)
}

// isRunning returns an indicator whether worker is running or not.
func (w *worker) isRunning() bool {
	return w.running.Load()
}

// close terminates all background threads maintained by the worker.
// Note the worker does not support being closed multiple times.
func (w *worker) close() {
	w.running.Store(false)
	close(w.exitCh)
	w.wg.Wait()
}

// recalcRecommit recalculates the resubmitting interval upon feedback.
func recalcRecommit(minRecommit, prev time.Duration, target float64, inc bool) time.Duration {
	var (
		prevF = float64(prev.Nanoseconds())
		next  float64
	)
	if inc {
		next = prevF*(1-intervalAdjustRatio) + intervalAdjustRatio*(target+intervalAdjustBias)
		max := float64(maxRecommitInterval.Nanoseconds())
		if next > max {
			next = max
		}
	} else {
		next = prevF*(1-intervalAdjustRatio) + intervalAdjustRatio*(target-intervalAdjustBias)
		min := float64(minRecommit.Nanoseconds())
		if next < min {
			next = min
		}
	}
	return time.Duration(int64(next))
}

// newWorkLoop is a standalone goroutine to submit new sealing work upon received events.
func (w *worker) newWorkLoop(recommit time.Duration) {
	defer w.wg.Done()
	var (
		interrupt   *atomic.Int32
		minRecommit = recommit // minimal resubmit interval specified by user.
		timestamp   int64      // timestamp for each round of sealing.
	)

	timer := time.NewTimer(0)
	defer timer.Stop()
	<-timer.C // discard the initial tick

	// commit aborts in-flight transaction execution with given signal and resubmits a new one.
	commit := func(s int32) {
		if interrupt != nil {
			interrupt.Store(s)
		}
		interrupt = new(atomic.Int32)
		select {
		case w.newWorkCh <- &newWorkReq{interrupt: interrupt, timestamp: timestamp}:
		case <-w.exitCh:
			return
		}
		timer.Reset(recommit)
		w.newTxs.Store(0)
	}
	// clearPending cleans the stale pending tasks.
	clearPending := func(number uint64) {
		w.pendingMu.Lock()
		for h, t := range w.pendingTasks {
			if t.block.NumberU64()+staleThreshold <= number {
				delete(w.pendingTasks, h)
			}
		}
		w.pendingMu.Unlock()
	}

	for {
		select {
		case <-w.startCh:
			clearPending(w.chain.CurrentBlock().Number.Uint64())
			timestamp = time.Now().Unix()
			commit(commitInterruptNewHead)

		case head := <-w.chainHeadCh:
			clearPending(head.Block.NumberU64())
			timestamp = time.Now().Unix()
			commit(commitInterruptNewHead)

		case <-timer.C:
			// If sealing is running resubmit a new work cycle periodically to pull in
			// higher priced transactions. Disable this overhead for pending blocks.
			if w.isRunning() && (w.chainConfig.Clique == nil || w.chainConfig.Clique.Period > 0) {
				// Short circuit if no new transaction arrives.
				if w.newTxs.Load() == 0 {
					timer.Reset(recommit)
					continue
				}
				commit(commitInterruptResubmit)
			}

		case interval := <-w.resubmitIntervalCh:
			// Adjust resubmit interval explicitly by user.
			if interval < minRecommitInterval {
				log.Warn("Sanitizing miner recommit interval", "provided", interval, "updated", minRecommitInterval)
				interval = minRecommitInterval
			}
			log.Info("Miner recommit interval update", "from", minRecommit, "to", interval)
			minRecommit, recommit = interval, interval

			if w.resubmitHook != nil {
				w.resubmitHook(minRecommit, recommit)
			}

		case adjust := <-w.resubmitAdjustCh:
			// Adjust resubmit interval by feedback.
			if adjust.inc {
				before := recommit
				target := float64(recommit.Nanoseconds()) / adjust.ratio
				recommit = recalcRecommit(minRecommit, recommit, target, true)
				log.Trace("Increase miner recommit interval", "from", before, "to", recommit)
			} else {
				before := recommit
				recommit = recalcRecommit(minRecommit, recommit, float64(minRecommit.Nanoseconds()), false)
				log.Trace("Decrease miner recommit interval", "from", before, "to", recommit)
			}

			if w.resubmitHook != nil {
				w.resubmitHook(minRecommit, recommit)
			}

		case <-w.exitCh:
			return
		}
	}
}

// mainLoop is responsible for generating and submitting sealing work based on
// the received event. It can support two modes: automatically generate task and
// submit it or return task according to given parameters for various proposes.
func (w *worker) mainLoop() {
	defer w.wg.Done()
	defer w.txsSub.Unsubscribe()
	defer w.chainHeadSub.Unsubscribe()
	defer func() {
		if w.current != nil {
			w.current.discard()
		}
	}()

	for {
		select {
		case req := <-w.newWorkCh:
			w.commitWork(req.interrupt, req.timestamp)

		case req := <-w.getWorkCh:
			block, fees, err := w.generateWork(req.params)
			req.result <- &newPayloadResult{
				err:   err,
				block: block,
				fees:  fees,
			}

		case ev := <-w.txsCh:
			// Apply transactions to the pending state if we're not sealing
			//
			// Note all transactions received may not be continuous with transactions
			// already included in the current sealing block. These transactions will
			// be automatically eliminated.
			if !w.isRunning() && w.current != nil {
				// If block is already full, abort
				if gp := w.current.gasPool; gp != nil && gp.Gas() < params.TxGas {
					continue
				}
				txs := make(map[common.Address][]*txpool.LazyTransaction, len(ev.Txs))
				for _, tx := range ev.Txs {
					acc, _ := types.Sender(w.current.signer, tx)
					txs[acc] = append(txs[acc], &txpool.LazyTransaction{
						Hash:      tx.Hash(),
						Tx:        &txpool.Transaction{Tx: tx},
						Time:      tx.Time(),
						GasFeeCap: tx.GasFeeCap(),
						GasTipCap: tx.GasTipCap(),
					})
				}
				txset := newTransactionsByPriceAndNonce(w.current.signer, txs, w.current.header.BaseFee)
				tcount := w.current.tcount
				w.commitTransactions(w.current, txset, nil)

				// Only update the snapshot if any new transactions were added
				// to the pending block
				if tcount != w.current.tcount {
					w.updateSnapshot(w.current)
				}
			} else {
				// Special case, if the consensus engine is 0 period clique(dev mode),
				// submit sealing work here since all empty submission will be rejected
				// by clique. Of course the advance sealing(empty submission) is disabled.
				if w.chainConfig.Clique != nil && w.chainConfig.Clique.Period == 0 {
					w.commitWork(nil, time.Now().Unix())
				}
			}
			w.newTxs.Add(int32(len(ev.Txs)))

		// System stopped
		case <-w.exitCh:
			return
		case <-w.txsSub.Err():
			return
		case <-w.chainHeadSub.Err():
			return
		}
	}
}

// taskLoop is a standalone goroutine to fetch sealing task from the generator and
// push them to consensus engine.
func (w *worker) taskLoop() {
	defer w.wg.Done()
	var (
		stopCh chan struct{}
		prev   common.Hash
	)

	// interrupt aborts the in-flight sealing task.
	interrupt := func() {
		if stopCh != nil {
			close(stopCh)
			stopCh = nil
		}
	}
	for {
		select {
		case task := <-w.taskCh:
			if w.newTaskHook != nil {
				w.newTaskHook(task)
			}
			// Reject duplicate sealing work due to resubmitting.
			sealHash := w.engine.SealHash(task.block.Header())
			if sealHash == prev {
				continue
			}
			// Interrupt previous sealing operation
			interrupt()
			stopCh, prev = make(chan struct{}), sealHash

			if w.skipSealHook != nil && w.skipSealHook(task) {
				continue
			}
			w.pendingMu.Lock()
			w.pendingTasks[sealHash] = task
			w.pendingMu.Unlock()

			if err := w.engine.Seal(w.chain, task.block, w.resultCh, stopCh); err != nil {
				log.Warn("Block sealing failed", "err", err)
				w.pendingMu.Lock()
				delete(w.pendingTasks, sealHash)
				w.pendingMu.Unlock()
			}
		case <-w.exitCh:
			interrupt()
			return
		}
	}
}

// resultLoop is a standalone goroutine to handle sealing result submitting
// and flush relative data to the database.
func (w *worker) resultLoop() {
	defer w.wg.Done()
	for {
		select {
		case block := <-w.resultCh:
			// Short circuit when receiving empty result.
			if block == nil {
				continue
			}
			// Short circuit when receiving duplicate result caused by resubmitting.
			if w.chain.HasBlock(block.Hash(), block.NumberU64()) {
				continue
			}
			var (
				sealhash = w.engine.SealHash(block.Header())
				hash     = block.Hash()
			)
			w.pendingMu.RLock()
			task, exist := w.pendingTasks[sealhash]
			w.pendingMu.RUnlock()
			if !exist {
				log.Error("Block found but no relative pending task", "number", block.Number(), "sealhash", sealhash, "hash", hash)
				continue
			}
			// Different block could share same sealhash, deep copy here to prevent write-write conflict.
			var (
				receipts = make([]*types.Receipt, len(task.receipts))
				logs     []*types.Log
			)
			for i, taskReceipt := range task.receipts {
				receipt := new(types.Receipt)
				receipts[i] = receipt
				*receipt = *taskReceipt

				// add block location fields
				receipt.BlockHash = hash
				receipt.BlockNumber = block.Number()
				receipt.TransactionIndex = uint(i)

				// Update the block hash in all logs since it is now available and not when the
				// receipt/log of individual transactions were created.
				receipt.Logs = make([]*types.Log, len(taskReceipt.Logs))
				for i, taskLog := range taskReceipt.Logs {
					log := new(types.Log)
					receipt.Logs[i] = log
					*log = *taskLog
					log.BlockHash = hash
				}
				logs = append(logs, receipt.Logs...)
			}
			// Commit block and state to database.
			_, err := w.chain.WriteBlockAndSetHead(block, receipts, logs, task.state, true)
			if err != nil {
				log.Error("Failed writing block to chain", "err", err)
				continue
			}
			log.Info("Successfully sealed new block", "number", block.Number(), "sealhash", sealhash, "hash", hash,
				"elapsed", common.PrettyDuration(time.Since(task.createdAt)))

			// Broadcast the block and announce chain insertion event
			w.mux.Post(core.NewMinedBlockEvent{Block: block})

		case <-w.exitCh:
			return
		}
	}
}

// makeEnv creates a new environment for the sealing block.
func (w *worker) makeEnv(parent *types.Header, header *types.Header, coinbase common.Address) (*environment, error) {
	// Retrieve the parent state to execute on top and start a prefetcher for
	// the miner to speed block sealing up a bit.
	state, err := w.chain.StateAt(parent.Root)
	if err != nil {
		return nil, err
	}
	state.StartPrefetcher("miner")

	// Note the passed coinbase may be different with header.Coinbase.
	env := &environment{
		signer:   types.MakeSigner(w.chainConfig, header.Number, header.Time),
		state:    state,
		coinbase: coinbase,
		header:   header,
	}
	// Keep track of transactions which return errors so they can be removed
	env.tcount = 0
	return env, nil
}

// updateSnapshot updates pending snapshot block, receipts and state.
func (w *worker) updateSnapshot(env *environment) {
	w.snapshotMu.Lock()
	defer w.snapshotMu.Unlock()

	w.snapshotBlock = types.NewBlock(
		env.header,
		env.txs,
		nil,
		env.receipts,
		trie.NewStackTrie(nil),
	)
	w.snapshotReceipts = copyReceipts(env.receipts)
	w.snapshotState = env.state.Copy()
}

func (w *worker) commitTransaction(env *environment, tx *txpool.Transaction) ([]*types.Log, error) {
	var (
		snap = env.state.Snapshot()
		gp   = env.gasPool.Gas()
	)
<<<<<<< HEAD
	receipt, err := core.ApplyTransaction(w.chainConfig, w.chain, &env.coinbase, env.gasPool, env.state, env.header, tx, &env.header.GasUsed, vm.Config{})
=======
	receipt, err := core.ApplyTransaction(w.chainConfig, w.chain, &env.coinbase, env.gasPool, env.state, env.header, tx.Tx, &env.header.GasUsed, *w.chain.GetVMConfig())
>>>>>>> 0f4b21fe
	if err != nil {
		env.state.RevertToSnapshot(snap)
		env.gasPool.SetGas(gp)
		return nil, err
	}
	env.txs = append(env.txs, tx.Tx)
	env.receipts = append(env.receipts, receipt)

	return receipt.Logs, nil
}

func (w *worker) commitTransactions(env *environment, txs *transactionsByPriceAndNonce, interrupt *atomic.Int32) error {
	gasLimit := env.header.GasLimit
	if env.gasPool == nil {
		env.gasPool = new(core.GasPool).AddGas(gasLimit)
	}
	var coalescedLogs []*types.Log

	for {
		// Check interruption signal and abort building if it's fired.
		if interrupt != nil {
			if signal := interrupt.Load(); signal != commitInterruptNone {
				return signalToErr(signal)
			}
		}
		// If we don't have enough gas for any further transactions then we're done.
		if env.gasPool.Gas() < params.TxGas {
			log.Trace("Not enough gas for further transactions", "have", env.gasPool, "want", params.TxGas)
			break
		}
		// Retrieve the next transaction and abort if all done.
		ltx := txs.Peek()
		if ltx == nil {
			break
		}
		tx := ltx.Resolve()
		if tx == nil {
			log.Warn("Ignoring evicted transaction")

			txs.Pop()
			continue
		}
		// Error may be ignored here. The error has already been checked
		// during transaction acceptance is the transaction pool.
		from, _ := types.Sender(env.signer, tx.Tx)

		// Check whether the tx is replay protected. If we're not in the EIP155 hf
		// phase, start ignoring the sender until we do.
		if tx.Tx.Protected() && !w.chainConfig.IsEIP155(env.header.Number) {
			log.Trace("Ignoring reply protected transaction", "hash", tx.Tx.Hash(), "eip155", w.chainConfig.EIP155Block)

			txs.Pop()
			continue
		}
		// Start executing the transaction
		env.state.SetTxContext(tx.Tx.Hash(), env.tcount)

		logs, err := w.commitTransaction(env, tx)
		switch {
		case errors.Is(err, core.ErrNonceTooLow):
			// New head notification data race between the transaction pool and miner, shift
			log.Trace("Skipping transaction with low nonce", "sender", from, "nonce", tx.Tx.Nonce())
			txs.Shift()

		case errors.Is(err, nil):
			// Everything ok, collect the logs and shift in the next transaction from the same account
			coalescedLogs = append(coalescedLogs, logs...)
			env.tcount++
			txs.Shift()

		default:
			// Transaction is regarded as invalid, drop all consecutive transactions from
			// the same sender because of `nonce-too-high` clause.
			log.Debug("Transaction failed, account skipped", "hash", tx.Tx.Hash(), "err", err)
			txs.Pop()
		}
	}
	if !w.isRunning() && len(coalescedLogs) > 0 {
		// We don't push the pendingLogsEvent while we are sealing. The reason is that
		// when we are sealing, the worker will regenerate a sealing block every 3 seconds.
		// In order to avoid pushing the repeated pendingLog, we disable the pending log pushing.

		// make a copy, the state caches the logs and these logs get "upgraded" from pending to mined
		// logs by filling in the block hash when the block was mined by the local miner. This can
		// cause a race condition if a log was "upgraded" before the PendingLogsEvent is processed.
		cpy := make([]*types.Log, len(coalescedLogs))
		for i, l := range coalescedLogs {
			cpy[i] = new(types.Log)
			*cpy[i] = *l
		}
		w.pendingLogsFeed.Send(cpy)
	}
	return nil
}

// generateParams wraps various of settings for generating sealing task.
type generateParams struct {
	timestamp   uint64            // The timstamp for sealing task
	forceTime   bool              // Flag whether the given timestamp is immutable or not
	parentHash  common.Hash       // Parent block hash, empty means the latest chain head
	coinbase    common.Address    // The fee recipient address for including transaction
	random      common.Hash       // The randomness generated by beacon chain, empty before the merge
	withdrawals types.Withdrawals // List of withdrawals to include in block.
	noTxs       bool              // Flag whether an empty block without any transaction is expected
}

// prepareWork constructs the sealing task according to the given parameters,
// either based on the last chain head or specified parent. In this function
// the pending transactions are not filled yet, only the empty task returned.
func (w *worker) prepareWork(genParams *generateParams) (*environment, error) {
	w.mu.RLock()
	defer w.mu.RUnlock()

	// Find the parent block for sealing task
	parent := w.chain.CurrentBlock()
	if genParams.parentHash != (common.Hash{}) {
		block := w.chain.GetBlockByHash(genParams.parentHash)
		if block == nil {
			return nil, fmt.Errorf("missing parent")
		}
		parent = block.Header()
	}
	// Sanity check the timestamp correctness, recap the timestamp
	// to parent+1 if the mutation is allowed.
	timestamp := genParams.timestamp
	if parent.Time >= timestamp {
		if genParams.forceTime {
			return nil, fmt.Errorf("invalid timestamp, parent %d given %d", parent.Time, timestamp)
		}
		timestamp = parent.Time + 1
	}
	// Construct the sealing block header.
	header := &types.Header{
		ParentHash: parent.Hash(),
		Number:     new(big.Int).Add(parent.Number, common.Big1),
		GasLimit:   core.CalcGasLimit(parent.GasLimit, w.config.GasCeil),
		Time:       timestamp,
		Coinbase:   genParams.coinbase,
	}
	// Set the extra field.
	if len(w.extra) != 0 {
		header.Extra = w.extra
	}
	// Set the randomness field from the beacon chain if it's available.
	if genParams.random != (common.Hash{}) {
		header.MixDigest = genParams.random
	}
	// Set baseFee and GasLimit if we are on an EIP-1559 chain
	if w.chainConfig.IsLondon(header.Number) {
		header.BaseFee = misc.CalcBaseFee(w.chainConfig, parent)
		if !w.chainConfig.IsLondon(parent.Number) {
			parentGasLimit := parent.GasLimit * w.chainConfig.ElasticityMultiplier()
			header.GasLimit = core.CalcGasLimit(parentGasLimit, w.config.GasCeil)
		}
	}
	// Run the consensus preparation with the default or customized consensus engine.
	if err := w.engine.Prepare(w.chain, header); err != nil {
		log.Error("Failed to prepare header for sealing", "err", err)
		return nil, err
	}
	// Could potentially happen if starting to mine in an odd state.
	// Note genParams.coinbase can be different with header.Coinbase
	// since clique algorithm can modify the coinbase field in header.
	env, err := w.makeEnv(parent, header, genParams.coinbase)
	if err != nil {
		log.Error("Failed to create sealing context", "err", err)
		return nil, err
	}
	return env, nil
}

// fillTransactions retrieves the pending transactions from the txpool and fills them
// into the given sealing block. The transaction selection and ordering strategy can
// be customized with the plugin in the future.
func (w *worker) fillTransactions(interrupt *atomic.Int32, env *environment) error {
	// Split the pending transactions into locals and remotes
	// Fill the block with all available pending transactions.
	pending := w.eth.TxPool().Pending(true)

	localTxs, remoteTxs := make(map[common.Address][]*txpool.LazyTransaction), pending
	for _, account := range w.eth.TxPool().Locals() {
		if txs := remoteTxs[account]; len(txs) > 0 {
			delete(remoteTxs, account)
			localTxs[account] = txs
		}
	}
	if len(localTxs) > 0 {
		txs := newTransactionsByPriceAndNonce(env.signer, localTxs, env.header.BaseFee)
		if err := w.commitTransactions(env, txs, interrupt); err != nil {
			return err
		}
	}
	if len(remoteTxs) > 0 {
		txs := newTransactionsByPriceAndNonce(env.signer, remoteTxs, env.header.BaseFee)
		if err := w.commitTransactions(env, txs, interrupt); err != nil {
			return err
		}
	}
	return nil
}

// generateWork generates a sealing block based on the given parameters.
func (w *worker) generateWork(params *generateParams) (*types.Block, *big.Int, error) {
	work, err := w.prepareWork(params)
	if err != nil {
		return nil, nil, err
	}
	defer work.discard()

	if !params.noTxs {
		interrupt := new(atomic.Int32)
		timer := time.AfterFunc(w.newpayloadTimeout, func() {
			interrupt.Store(commitInterruptTimeout)
		})
		defer timer.Stop()

		err := w.fillTransactions(interrupt, work)
		if errors.Is(err, errBlockInterruptedByTimeout) {
			log.Warn("Block building is interrupted", "allowance", common.PrettyDuration(w.newpayloadTimeout))
		}
	}
	block, err := w.engine.FinalizeAndAssemble(w.chain, work.header, work.state, work.txs, nil, work.receipts, params.withdrawals)
	if err != nil {
		return nil, nil, err
	}
	return block, totalFees(block, work.receipts), nil
}

// commitWork generates several new sealing tasks based on the parent block
// and submit them to the sealer.
func (w *worker) commitWork(interrupt *atomic.Int32, timestamp int64) {
	// Abort committing if node is still syncing
	if w.syncing.Load() {
		return
	}
	start := time.Now()

	// Set the coinbase if the worker is running or it's required
	var coinbase common.Address
	if w.isRunning() {
		coinbase = w.etherbase()
		if coinbase == (common.Address{}) {
			log.Error("Refusing to mine without etherbase")
			return
		}
	}
	work, err := w.prepareWork(&generateParams{
		timestamp: uint64(timestamp),
		coinbase:  coinbase,
	})
	if err != nil {
		return
	}
	// Fill pending transactions from the txpool into the block.
	err = w.fillTransactions(interrupt, work)
	switch {
	case err == nil:
		// The entire block is filled, decrease resubmit interval in case
		// of current interval is larger than the user-specified one.
		w.resubmitAdjustCh <- &intervalAdjust{inc: false}

	case errors.Is(err, errBlockInterruptedByRecommit):
		// Notify resubmit loop to increase resubmitting interval if the
		// interruption is due to frequent commits.
		gaslimit := work.header.GasLimit
		ratio := float64(gaslimit-work.gasPool.Gas()) / float64(gaslimit)
		if ratio < 0.1 {
			ratio = 0.1
		}
		w.resubmitAdjustCh <- &intervalAdjust{
			ratio: ratio,
			inc:   true,
		}

	case errors.Is(err, errBlockInterruptedByNewHead):
		// If the block building is interrupted by newhead event, discard it
		// totally. Committing the interrupted block introduces unnecessary
		// delay, and possibly causes miner to mine on the previous head,
		// which could result in higher uncle rate.
		work.discard()
		return
	}
	// Submit the generated block for consensus sealing.
	w.commit(work.copy(), w.fullTaskHook, true, start)

	// Swap out the old work with the new one, terminating any leftover
	// prefetcher processes in the mean time and starting a new one.
	if w.current != nil {
		w.current.discard()
	}
	w.current = work
}

// commit runs any post-transaction state modifications, assembles the final block
// and commits new work if consensus engine is running.
// Note the assumption is held that the mutation is allowed to the passed env, do
// the deep copy first.
func (w *worker) commit(env *environment, interval func(), update bool, start time.Time) error {
	if w.isRunning() {
		if interval != nil {
			interval()
		}
		// Create a local environment copy, avoid the data race with snapshot state.
		// https://github.com/ethereum/go-ethereum/issues/24299
		env := env.copy()
		// Withdrawals are set to nil here, because this is only called in PoW.
		block, err := w.engine.FinalizeAndAssemble(w.chain, env.header, env.state, env.txs, nil, env.receipts, nil)
		if err != nil {
			return err
		}
		// If we're post merge, just ignore
		if !w.isTTDReached(block.Header()) {
			select {
			case w.taskCh <- &task{receipts: env.receipts, state: env.state, block: block, createdAt: time.Now()}:
				fees := totalFees(block, env.receipts)
				feesInEther := new(big.Float).Quo(new(big.Float).SetInt(fees), big.NewFloat(params.Ether))
				log.Info("Commit new sealing work", "number", block.Number(), "sealhash", w.engine.SealHash(block.Header()),
					"txs", env.tcount, "gas", block.GasUsed(), "fees", feesInEther,
					"elapsed", common.PrettyDuration(time.Since(start)))

			case <-w.exitCh:
				log.Info("Worker has exited")
			}
		}
	}
	if update {
		w.updateSnapshot(env)
	}
	return nil
}

// getSealingBlock generates the sealing block based on the given parameters.
// The generation result will be passed back via the given channel no matter
// the generation itself succeeds or not.
func (w *worker) getSealingBlock(parent common.Hash, timestamp uint64, coinbase common.Address, random common.Hash, withdrawals types.Withdrawals, noTxs bool) (*types.Block, *big.Int, error) {
	req := &getWorkReq{
		params: &generateParams{
			timestamp:   timestamp,
			forceTime:   true,
			parentHash:  parent,
			coinbase:    coinbase,
			random:      random,
			withdrawals: withdrawals,
			noTxs:       noTxs,
		},
		result: make(chan *newPayloadResult, 1),
	}
	select {
	case w.getWorkCh <- req:
		result := <-req.result
		if result.err != nil {
			return nil, nil, result.err
		}
		return result.block, result.fees, nil
	case <-w.exitCh:
		return nil, nil, errors.New("miner closed")
	}
}

// isTTDReached returns the indicator if the given block has reached the total
// terminal difficulty for The Merge transition.
func (w *worker) isTTDReached(header *types.Header) bool {
	td, ttd := w.chain.GetTd(header.ParentHash, header.Number.Uint64()-1), w.chain.Config().TerminalTotalDifficulty
	return td != nil && ttd != nil && td.Cmp(ttd) >= 0
}

// copyReceipts makes a deep copy of the given receipts.
func copyReceipts(receipts []*types.Receipt) []*types.Receipt {
	result := make([]*types.Receipt, len(receipts))
	for i, l := range receipts {
		cpy := *l
		result[i] = &cpy
	}
	return result
}

// totalFees computes total consumed miner fees in Wei. Block transactions and receipts have to have the same order.
func totalFees(block *types.Block, receipts []*types.Receipt) *big.Int {
	feesWei := new(big.Int)
	for i, tx := range block.Transactions() {
		minerFee, _ := tx.EffectiveGasTip(block.BaseFee())
		feesWei.Add(feesWei, new(big.Int).Mul(new(big.Int).SetUint64(receipts[i].GasUsed), minerFee))
	}
	return feesWei
}

// signalToErr converts the interruption signal to a concrete error type for return.
// The given signal must be a valid interruption signal.
func signalToErr(signal int32) error {
	switch signal {
	case commitInterruptNewHead:
		return errBlockInterruptedByNewHead
	case commitInterruptResubmit:
		return errBlockInterruptedByRecommit
	case commitInterruptTimeout:
		return errBlockInterruptedByTimeout
	default:
		panic(fmt.Errorf("undefined signal %d", signal))
	}
}<|MERGE_RESOLUTION|>--- conflicted
+++ resolved
@@ -740,11 +740,7 @@
 		snap = env.state.Snapshot()
 		gp   = env.gasPool.Gas()
 	)
-<<<<<<< HEAD
-	receipt, err := core.ApplyTransaction(w.chainConfig, w.chain, &env.coinbase, env.gasPool, env.state, env.header, tx, &env.header.GasUsed, vm.Config{})
-=======
-	receipt, err := core.ApplyTransaction(w.chainConfig, w.chain, &env.coinbase, env.gasPool, env.state, env.header, tx.Tx, &env.header.GasUsed, *w.chain.GetVMConfig())
->>>>>>> 0f4b21fe
+	receipt, err := core.ApplyTransaction(w.chainConfig, w.chain, &env.coinbase, env.gasPool, env.state, env.header, tx.Tx, &env.header.GasUsed, vm.Config{})
 	if err != nil {
 		env.state.RevertToSnapshot(snap)
 		env.gasPool.SetGas(gp)
